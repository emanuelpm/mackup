--- conflicted
+++ resolved
@@ -155,13 +155,9 @@
 
     'Screen': ['.screenrc'],
 
-<<<<<<< HEAD
     'Sequel Pro': [APP_SUPPORT + 'Sequel Pro/Data'],
-=======
+
     'SHSH Blobs': ['.shsh'],
-
-    'Slate': ['.slate'],
->>>>>>> 2c1d0cac
 
     'SizeUp': [PREFERENCES + 'com.irradiatedsoftware.SizeUp.plist',
                APP_SUPPORT + 'SizeUp/SizeUp.sizeuplicense'],
