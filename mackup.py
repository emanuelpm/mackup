#!/usr/bin/env python
"""
Keep your application settings in sync.

Copyright (C) 2013 Laurent Raufaste <http://glop.org/>

This program is free software: you can redistribute it and/or modify
it under the terms of the GNU General Public License as published by
the Free Software Foundation, either version 3 of the License, or
(at your option) any later version.

This program is distributed in the hope that it will be useful,
but WITHOUT ANY WARRANTY; without even the implied warranty of
MERCHANTABILITY or FITNESS FOR A PARTICULAR PURPOSE.  See the
GNU General Public License for more details.

You should have received a copy of the GNU General Public License
along with this program.  If not, see <http://www.gnu.org/licenses/>.
"""

###########
# Imports #
###########


import argparse
import base64
import os
import platform
import shutil
import stat
import subprocess
import sys
import tempfile

# Py3k compatible
try:
    import configparser
except ImportError:
    import ConfigParser as configparser


#######################
# Commonly used paths #
#######################

MACKUP_DB_PATH = 'Mackup'
PREFERENCES = 'Library/Preferences/'
APP_SUPPORT = 'Library/Application Support/'

#################
# Configuration #
#################

# Applications supported
# Format:
# Application Name: List of files (relative path from the user's home)

SUPPORTED_APPS = {
    'Ack': ['.ackrc'],

    'Adium': [APP_SUPPORT + 'Adium 2.0',
              PREFERENCES + 'com.adiumX.adiumX.plist'],

    'Adobe Lightroom': [
        APP_SUPPORT + 'Adobe/Lightroom/Develop Presets',
        APP_SUPPORT + 'Adobe/Lightroom/Export Actions',
        APP_SUPPORT + 'Adobe/Lightroom/Export Presets',
        APP_SUPPORT + 'Adobe/Lightroom/Filename Templates',
        APP_SUPPORT + 'Adobe/Lightroom/Filter Presets',
        APP_SUPPORT + 'Adobe/Lightroom/Import Presets',
        APP_SUPPORT + 'Adobe/Lightroom/Keyword Sets',
        APP_SUPPORT + 'Adobe/Lightroom/Label Sets',
        APP_SUPPORT + 'Adobe/Lightroom/Local Adjustment Presets',
        APP_SUPPORT + 'Adobe/Lightroom/Locations',
        APP_SUPPORT + 'Adobe/Lightroom/Metadata Presets',
        APP_SUPPORT + 'Adobe/Lightroom/Modules',
        APP_SUPPORT + 'Adobe/Lightroom/Plugins',
        APP_SUPPORT + 'Adobe/Lightroom/Watermarks'],

    'AppCode 2': [APP_SUPPORT + 'appCode20',
                  PREFERENCES + 'appCode20'],

    'Arara': ['.araraconfig.yaml',
              'araraconfig.yaml'],

    'Aspell': ['.aspell.conf',
               '.aspell.en.prepl',
               '.aspell.en.pws'],

    'Awareness': [PREFERENCES + 'com.futureproof.awareness.plist'],

    'Bartender': [PREFERENCES + 'com.surteesstudios.Bartender.plist'],

    'Bash': ['.bash_aliases',
             '.bash_logout',
             '.bashrc',
             '.profile',
             '.bash_profile',
             '.inputrc'],

    'Bash it': ['.bash_it'],

    'BetterSnapTool': [
        PREFERENCES + 'com.hegenberg.BetterSnapTool.plist',
        APP_SUPPORT + 'BetterSnapTool'],

    'BetterTouchTool': [
        PREFERENCES + 'com.hegenberg.BetterTouchTool.plist',
        APP_SUPPORT + 'BetterTouchTool'],

    'BibDesk': [PREFERENCES + 'edu.ucsd.cs.mmccrack.bibdesk.plist'],

    'Boto': ['.boto'],

    'Bundler': ['.bundler'],

    'Byobu': ['.byobu',
              '.byoburc',
              '.byoburc.tmux',
              '.byoburc.screen'],

    'Caffeine': [PREFERENCES + 'com.lightheadsw.Caffeine.plist'],

    'Chef': ['.chef'],

    'Chicken': [PREFERENCES + 'net.sourceforge.chicken.plist'],

    'Clementine': [PREFERENCES + 'org.clementine-player.Clementine.plist'],

    'ClipMenu': [APP_SUPPORT + 'ClipMenu',
                 PREFERENCES + 'com.naotaka.ClipMenu.plist'],

    'CloudApp': [PREFERENCES + 'com.linebreak.CloudAppMacOSX.plist'],

    'Colloquy': [PREFERENCES + 'info.colloquy.plist',
                 APP_SUPPORT + 'Colloquy'],

    'Concentrate': [APP_SUPPORT + 'Concentrate/Concentrate.sqlite3'],

    'ControlPlane': [PREFERENCES + 'com.dustinrue.ControlPlane.plist'],

    'CoRD': [APP_SUPPORT + 'CoRD'],

    'Coda 2': [APP_SUPPORT + 'Coda 2',
               PREFERENCES + 'com.panic.Coda2.plist'],

    'Curl': ['.netrc'],

    'Cyberduck': [APP_SUPPORT + 'Cyberduck',
                  PREFERENCES + 'ch.sudo.cyberduck.plist'],

    'Dash': [APP_SUPPORT + 'Dash/DocSets',
             APP_SUPPORT + 'Dash/library.dash',
             PREFERENCES + 'com.kapeli.dash.plist'],

    'Deal Alert': [PREFERENCES + 'com.LittleFin.DealAlert.plist'],

    'Divvy': [PREFERENCES + 'com.mizage.direct.Divvy.plist'],

    'Droplr': [PREFERENCES + 'com.droplr.droplr-mac.plist'],

    'Emacs': ['.emacs',
              '.emacs.d'],

    'Ember': ['Library/Group Containers/P97H7FTHWN.com.realmacsoftware.ember'],

    'Enjoyable': [PREFERENCES + 'com.yukkurigames.Enjoyable.plist'],

    'Exercism': ['.exercism'],

    'ExpanDrive': [APP_SUPPORT + 'ExpanDrive'],

    'Fantastical': [PREFERENCES + 'com.flexibits.fantastical.plist'],

    'Feeds': [PREFERENCES + 'com.feedsapp.Feeds.plist'],

    'Filezilla': ['.filezilla'],

    'Fish': ['.config/fish'],

    'Flux': [PREFERENCES + 'org.herf.Flux.plist'],

    'ForkLift 2': [PREFERENCES + 'com.binarynights.ForkLift2.plist'],

    'GeekTool': [
        PREFERENCES + 'org.tynsoe.GeekTool.plist',
        PREFERENCES + 'org.tynsoe.geeklet.file.plist',
        PREFERENCES + 'org.tynsoe.geeklet.image.plist',
        PREFERENCES + 'org.tynsoe.geeklet.shell.plist',
        PREFERENCES + 'org.tynsoe.geektool3.plist'],

    'Git': ['.gitconfig',
            '.gitignore_global'],

    'Gitbox': [PREFERENCES + 'com.oleganza.gitbox.plist'],

    'Git Hooks': ['.git_hooks'],

    'Gmail Notifr': [PREFERENCES + 'com.ashchan.GmailNotifr.plist'],

    'GnuPG': ['.gnupg'],

    'Heroku': ['.heroku/accounts', '.heroku/plugins'],

    'Hexels': [PREFERENCES + 'com.hex-ray.hexels.plist'],

    'Htop': ['.htoprc'],

    'i2cssh': ['.i2csshrc'],

    'IntelliJIdea 12': [APP_SUPPORT + 'IntelliJIdea12',
                        PREFERENCES + 'IntelliJIdea12'],

    'iTerm2': [PREFERENCES + 'com.googlecode.iterm2.plist'],

    'iTunesScripts': ['Library/iTunes/Scripts'],

    'Irssi': ['.irssi'],

    'Janus': ['.janus'],

    'Keka': [PREFERENCES + 'com.aone.keka.plist'],

    'Keymo': [PREFERENCES + 'com.manytricks.Keymo.plist'],

    'KeyRemap4MacBook': [
        PREFERENCES + 'org.pqrs.KeyRemap4MacBook.plist',
        PREFERENCES + 'org.pqrs.KeyRemap4MacBook.multitouchextension.plist',
        APP_SUPPORT + 'KeyRemap4MacBook/private.xml'],

    'LaTeXiT': [PREFERENCES + 'fr.chachatelier.pierre.LaTeXiT.plist'],

    'LaunchBar': [PREFERENCES + 'at.obdev.LaunchBar.plist',
                  APP_SUPPORT + 'LaunchBar'],

<<<<<<< HEAD
    'Light Table': [APP_SUPPORT + 'LightTable/plugins',
                    APP_SUPPORT + 'LightTable/settings',
                    PREFERENCES + 'com.kodowa.LightTable.plist'],

    'LimeChat': [PREFERENCES + 'net.limechat.LimeChat-AppStore.plist'],

=======
>>>>>>> f6aa7e2a
    'Mackup': ['.mackup.cfg'],

    'Mailplane': [PREFERENCES + 'com.mailplaneapp.Mailplane.plist'],

    'MacOSX': ['.MacOSX',
               'Library/ColorSync/Profiles'],

    'MacVim': [PREFERENCES + 'org.vim.MacVim.LSSharedFileList.plist',
               PREFERENCES + 'org.vim.MacVim.plist'],

    'MagicPrefs': [PREFERENCES + 'com.vladalexa.MagicPrefs.MagicPrefsPlugins.plist',
                   PREFERENCES + 'com.vladalexa.MagicPrefs.plist'],

    'MenuMeters': [PREFERENCES + 'com.ragingmenace.MenuMeters.plist'],

    'Mercurial': ['.hgrc',
                  '.hgignore_global'],

    'Messages': ['Library/Messages',
                 'Library/Application Scripts/com.apple.iChat',
                 PREFERENCES + 'com.apple.iChat.plist',
                 PREFERENCES + 'com.apple.iChat.AIM.plist',
                 PREFERENCES + 'com.apple.iChat.Jabber.plist',
                 PREFERENCES + 'com.apple.iChat.LSSharedFileList.plist',
                 PREFERENCES + 'com.apple.iChat.StatusMessages.plist',
                 PREFERENCES + 'com.apple.iChat.Yahoo.plist'],

    'Moom': [
        PREFERENCES + 'com.manytricks.Moom.plist',
        APP_SUPPORT + 'Many Tricks'],

    'Mou': [
        PREFERENCES + 'com.mouapp.Mou.plist',
        PREFERENCES + 'com.mouapp.Mou.LSSharedFileList.plist',
        APP_SUPPORT + 'Mou'],

    'mpd': ['.mpd',
            '.mpdconf'],

    'MPV': ['.mpv/channels.conf',
            '.mpv/config',
            '.mpv/input.conf'],

    'MercuryMover': [PREFERENCES + 'com.heliumfoot.MyWiAgent.plist'],

    'Nano': ['.nanorc'],

    'nvALT': [PREFERENCES + 'net.elasticthreads.nv.plist',
              APP_SUPPORT + 'Notational Velocity',
              APP_SUPPORT + 'Notational Data'],

    'ncmpcpp': ['.ncmpcpp'],

    'Oh My Zsh': ['.oh-my-zsh'],

    'OmniFocus': [
        APP_SUPPORT + 'OmniFocus/Plug-Ins',
        APP_SUPPORT + 'OmniFocus/Themes'],

    'Pastebot': [
        PREFERENCES + 'com.tapbots.PastebotSync.plist',
        PREFERENCES + 'com.tapbots.PastebotSync.prefPane.plist',
        PREFERENCES + 'com.tapbots.PastebotSync.stats.plist'],

    'PCKeyboardHack': [PREFERENCES + 'org.pqrs.PCKeyboardHack.plist'],

    'Pear': ['.pearrc'],

    'PhpStorm 6': [APP_SUPPORT + 'WebIde60',
                   PREFERENCES + 'WebIde60',
                   PREFERENCES + 'com.jetbrains.PhpStorm.plist'],

    'pip': ['.pip/pip.cfg'],

    'PopClip': [
        PREFERENCES + 'com.pilotmoon.popclip.plist',
        APP_SUPPORT + 'PopClip'],

    'Pow': ['.powconfig',
            '.powenv',
            '.powrc'],

    'PyPI': ['.pypirc'],

    'Quicklook': ['Library/Quicklook'],

    'Quicksilver': [PREFERENCES + 'com.blacktree.Quicksilver.plist',
                    APP_SUPPORT + 'Quicksilver'],

    'Rails': ['.railsrc'],

    'Ruby': ['.gemrc',
             '.irbrc',
             '.gem',
             '.pryrc',
             '.aprc'],

    'RubyMine 4': [APP_SUPPORT + 'RubyMine40',
                   PREFERENCES + 'RubyMine40'],

    'RubyMine 5': [APP_SUPPORT + 'RubyMine50',
                   PREFERENCES + 'RubyMine50'],

    'Ruby Version': ['.ruby-version'],

    'Pentadactyl': ['.pentadactyl',
                    '.pentadactylrc'],

    'PokerStars': [PREFERENCES + 'com.pokerstars.user.ini',
                   PREFERENCES + 'com.pokerstars.PokerStars.plist'],

    'S3cmd': ['.s3cfg'],

    'SABnzbd': [APP_SUPPORT + 'SABnzbd/sabnzbd.ini',
                APP_SUPPORT + 'SABnzbd/admin/rss_data.sab'],

    'Scenario': [PREFERENCES + 'com.lagente.scenario.plist',
                 'Library/Scenario'],

    'Scripts': ['Library/Scripts'],

    'Screen': ['.screenrc'],

    'SelfControl': [PREFERENCES + 'org.eyebeam.SelfControl.plist'],

    'Sequel Pro': [APP_SUPPORT + 'Sequel Pro/Data'],

    'SHSH Blobs': ['.shsh'],

    'Shuttle': ['.shuttle.json'],

    'SizeUp': [PREFERENCES + 'com.irradiatedsoftware.SizeUp.plist',
               APP_SUPPORT + 'SizeUp/SizeUp.sizeuplicense'],

    'Skim': [PREFERENCES + 'net.sourceforge.skim-app.skim.plist'],

    'Skype': [APP_SUPPORT + 'Skype'],

    'Slate': ['.slate',
              APP_SUPPORT + 'com.slate.Slate'],

    'Slogger': ['Slogger'],

    'SourceTree': [APP_SUPPORT + 'SourceTree/sourcetree.license',
                   APP_SUPPORT + 'SourceTree/browser.plist',
                   APP_SUPPORT + 'SourceTree/hgrc_sourcetree',
                   APP_SUPPORT + 'SourceTree/hostingservices.plist'],

    'Spark': [APP_SUPPORT + 'Spark'],

    'Spectacle': [PREFERENCES + 'com.divisiblebyzero.Spectacle.plist'],

    'Spotify': [PREFERENCES + 'com.spotify.client.plist'],

    'SSH': ['.ssh'],

    'Stata': [APP_SUPPORT + 'Stata',
              PREFERENCES + 'com.stata.stata12.plist',
              PREFERENCES + 'com.stata.stata13.plist'],

    'Sublime Text 2': [APP_SUPPORT + 'Sublime Text 2/Installed Packages',
                       APP_SUPPORT + 'Sublime Text 2/Packages',
                       APP_SUPPORT + 'Sublime Text 2/Pristine Packages'],

    'Sublime Text 3': [APP_SUPPORT + 'Sublime Text 3/Packages/User'],

    'Subversion': ['.subversion'],

    'SuperDuper!': [APP_SUPPORT + 'SuperDuper!'],

    'Teamocil': ['.teamocil'],

    'TextMate': [APP_SUPPORT + 'TextMate',
                 PREFERENCES + 'com.macromates.textmate.plist'],

    'Textual': [APP_SUPPORT + 'Textual IRC',
                PREFERENCES + 'com.codeux.irc.textual.plist'],

    'Tmux': ['.tmux.conf'],

    'Tmuxinator': ['.tmuxinator'],

    'Tower': [APP_SUPPORT + 'Tower',
              PREFERENCES + 'com.fournova.Tower.plist'],

    'Transmission': [PREFERENCES + 'org.m0k.transmission.plist'],

    'Transmit': [
        PREFERENCES + 'com.panic.Transmit.plist',
        APP_SUPPORT + 'Transmit/Metadata'
    ],

    'Twitterrific': [APP_SUPPORT + 'Twitterrific'],

    'Ventrilo': [PREFERENCES + 'Ventrilo'],

    'Vim': ['.gvimrc',
            '.gvimrc.before',
            '.gvimrc.after',
            '.vim',
            '.vimrc',
            '.vimrc.before',
            '.vimrc.after'],

    'Vimperator': ['.vimperator',
                   '.vimperatorrc'],

    'Viscosity': [APP_SUPPORT + 'Viscosity',
                  PREFERENCES + 'com.viscosityvpn.Viscosity.plist'],

    'Witch': [PREFERENCES + 'com.manytricks.Witch.plist'],

    'X11': ['.Xresources',
            '.fonts'],

    'Xcode': ['Library/Developer/Xcode/UserData/CodeSnippets',
              'Library/Developer/Xcode/UserData/FontAndColorThemes',
              'Library/Developer/Xcode/UserData/KeyBindings',
              'Library/Developer/Xcode/UserData/SearchScopes.xcsclist'],

    'XEmacs': ['.xemacs'],

    'XLD': [APP_SUPPORT + 'XLD',
            PREFERENCES + 'jp.tmkk.XLD.plist'],

    'Zsh': ['.zshenv',
            '.zprofile',
            '.zshrc',
            '.zlogin',
            '.zlogout'],
    }

#############
# Constants #
#############


# Current version
VERSION = '0.5.4'

# Mode used to backup files to Dropbox
BACKUP_MODE = 'backup'

# Mode used to restore files from Dropbox
RESTORE_MODE = 'restore'

# Mode used to remove Mackup and reset and config file
UNINSTALL_MODE = 'uninstall'

# Support platforms
PLATFORM_DARWIN = 'Darwin'
PLATFORM_LINUX = 'Linux'


###########
# Classes #
###########


class ApplicationProfile(object):
    """Instantiate this class with application specific data"""

    def __init__(self, mackup, files):
        """
        Create an ApplicationProfile instance

        Args:
            mackup (Mackup)
            files (list)
        """
        assert isinstance(mackup, Mackup)
        assert isinstance(files, list)

        self.mackup = mackup
        self.files = files

    def backup(self):
        """
        Backup the application config files

        Algorithm:
            if exists home/file
              if home/file is a real file
                if exists mackup/file
                  are you sure ?
                  if sure
                    rm mackup/file
                    mv home/file mackup/file
                    link mackup/file home/file
                else
                  mv home/file mackup/file
                  link mackup/file home/file
        """

        # For each file used by the application
        for filename in self.files:
            # Get the full path of each file
            filepath = os.path.join(os.environ['HOME'], filename)
            mackup_filepath = os.path.join(self.mackup.mackup_folder, filename)

            # If the file exists and is not already a link pointing to Mackup
            if ((os.path.isfile(filepath) or os.path.isdir(filepath))
                and not (os.path.islink(filepath)
                         and (os.path.isfile(mackup_filepath)
                              or os.path.isdir(mackup_filepath))
                         and os.path.samefile(filepath, mackup_filepath))):

                print "Backing up {}...".format(filename)

                # Check if we already have a backup
                if os.path.exists(mackup_filepath):

                    # Name it right
                    if os.path.isfile(mackup_filepath):
                        file_type = 'file'
                    elif os.path.isdir(mackup_filepath):
                        file_type = 'folder'
                    elif os.path.islink(mackup_filepath):
                        file_type = 'link'
                    else:
                        raise ValueError("Unsupported file: {}"
                                         .format(mackup_filepath))

                    # Ask the user if he really want to replace it
                    if confirm("A {} named {} already exists in the backup."
                               "\nAre you sure that your want to replace it ?"
                               .format(file_type, mackup_filepath)):
                        # Delete the file in Mackup
                        delete(mackup_filepath)
                        # Copy the file
                        copy(filepath, mackup_filepath)
                        # Delete the file in the home
                        delete(filepath)
                        # Link the backuped file to its original place
                        link(mackup_filepath, filepath)
                else:
                    # Copy the file
                    copy(filepath, mackup_filepath)
                    # Delete the file in the home
                    delete(filepath)
                    # Link the backuped file to its original place
                    link(mackup_filepath, filepath)

    def restore(self):
        """
        Restore the application config files

        Algorithm:
            if exists mackup/file
              if exists home/file
                are you sure ?
                if sure
                  rm home/file
                  link mackup/file home/file
              else
                link mackup/file home/file
        """

        # For each file used by the application
        for filename in self.files:
            # Get the full path of each file
            mackup_filepath = os.path.join(self.mackup.mackup_folder, filename)
            home_filepath = os.path.join(os.environ['HOME'], filename)

            # If the file exists and is not already pointing to the mackup file
            # and the folder makes sense on the current platform (Don't sync
            # any subfolder of ~/Library on GNU/Linux)
            if ((os.path.isfile(mackup_filepath)
                 or os.path.isdir(mackup_filepath))
                and not (os.path.islink(home_filepath)
                         and os.path.samefile(mackup_filepath,
                                              home_filepath))
                and can_file_be_synced_on_current_platform(filename)):

                print "Restoring {}...".format(filename)

                # Check if there is already a file in the home folder
                if os.path.exists(home_filepath):
                    # Name it right
                    if os.path.isfile(home_filepath):
                        file_type = 'file'
                    elif os.path.isdir(home_filepath):
                        file_type = 'folder'
                    elif os.path.islink(home_filepath):
                        file_type = 'link'
                    else:
                        raise ValueError("Unsupported file: {}"
                                         .format(mackup_filepath))

                    if confirm("You already have a {} named {} in your home."
                               "\nDo you want to replace it with your backup ?"
                               .format(file_type, filename)):
                        delete(home_filepath)
                        link(mackup_filepath, home_filepath)
                else:
                    link(mackup_filepath, home_filepath)

    def uninstall(self):
        """
        Uninstall Mackup.
        Restore any file where it was before the 1st Mackup backup.

        Algorithm:
            for each file in config
                if mackup/file exists
                    if home/file exists
                        delete home/file
                    copy mackup/file home/file
            delete the mackup folder
            print how to delete mackup
        """
        # For each file used by the application
        for filename in self.files:
            # Get the full path of each file
            mackup_filepath = os.path.join(self.mackup.mackup_folder, filename)
            home_filepath = os.path.join(os.environ['HOME'], filename)

            # If the mackup file exists
            if (os.path.isfile(mackup_filepath)
                or os.path.isdir(mackup_filepath)):

                # Check if there is a corresponding file in the home folder
                if os.path.exists(home_filepath):
                    # If there is, delete it as we are gonna copy the Dropbox
                    # one there
                    delete(home_filepath)

                    # Copy the Dropbox file to the home folder
                    copy(mackup_filepath, home_filepath)


class Mackup(object):
    """Main Mackup class"""

    def __init__(self):
        """Mackup Constructor"""
        try:
            self.dropbox_folder = get_dropbox_folder_location()
        except IOError:
            error(("Unable to find the Dropbox folder."
                   " If Dropbox is not installed and running, go for it on"
                   " <http://www.dropbox.com/>"))

        self.mackup_folder = os.path.join(self.dropbox_folder, MACKUP_DB_PATH)
        self.temp_folder = tempfile.mkdtemp(prefix="mackup_tmp_")

    def _check_for_usable_environment(self):
        """Check if the current env is usable and has everything's required"""

        # Do we have a home folder ?
        if not os.path.isdir(self.dropbox_folder):
            error(("Unable to find the Dropbox folder."
                   " If Dropbox is not installed and running, go for it on"
                   " <http://www.dropbox.com/>"))

        # Is Sublime Text running ?
        #if is_process_running('Sublime Text'):
        #    error(("Sublime Text is running. It is known to cause problems"
        #           " when Sublime Text is running while I backup or restore"
        #           " its configuration files. Please close Sublime Text and"
        #           " run me again."))

    def check_for_usable_backup_env(self):
        """Check if the current env can be used to back up files"""
        self._check_for_usable_environment()
        self.create_mackup_home()

    def check_for_usable_restore_env(self):
        """Check if the current env can be used to restore files"""
        self._check_for_usable_environment()

        if not os.path.isdir(self.mackup_folder):
            error("Unable to find the Mackup folder: {}\n"
                  "You might want to backup some files or get your Dropbox"
                  " folder synced first."
                  .format(self.mackup_folder))

    def clean_temp_folder(self):
        """Delete the temp folder and files created while running"""
        shutil.rmtree(self.temp_folder)

    def create_mackup_home(self):
        """If the Mackup home folder does not exist, create it"""
        if not os.path.isdir(self.mackup_folder):
            if confirm("Mackup needs a folder to store your configuration "
                       " files\nDo you want to create it now ? <{}>"
                       .format(self.mackup_folder)):
                os.mkdir(self.mackup_folder)
            else:
                error("Mackup can't do anything without a home =(")


####################
# Useful functions #
####################


def confirm(question):
    """
    Ask the user if he really want something to happen

    Args:
        question(str): What can happen

    Returns:
        (boolean): Confirmed or not
    """
    while True:
        answer = raw_input(question + ' <Yes|No>')
        if answer == 'Yes':
            confirmed = True
            break
        if answer == 'No':
            confirmed = False
            break

    return confirmed


def delete(filepath):
    """
    Delete the given file, directory or link.
    Should support undelete later on.

    Args:
        filepath (str): Absolute full path to a file. e.g. /path/to/file
    """
    # Some files have ACLs, let's remove them recursively
    remove_acl(filepath)

    # Some files have immutable attributes, let's remove them recursively
    remove_immutable_attribute(filepath)

    # Finally remove the files and folders
    if os.path.isfile(filepath) or os.path.islink(filepath):
        os.remove(filepath)
    elif os.path.isdir(filepath):
        shutil.rmtree(filepath)


def copy(src, dst):
    """
    Copy a file or a folder (recursively) from src to dst.
    For simplicity sake, both src and dst must be absolute path and must
    include the filename of the file or folder.
    Also do not include any trailing slash.

    e.g. copy('/path/to/src_file', '/path/to/dst_file')
    or copy('/path/to/src_folder', '/path/to/dst_folder')

    But not: copy('/path/to/src_file', 'path/to/')
    or copy('/path/to/src_folder/', '/path/to/dst_folder')

    Args:
        src (str): Source file or folder
        dst (str): Destination file or folder
    """
    assert isinstance(src, str)
    assert os.path.exists(src)
    assert isinstance(dst, str)

    # Create the path to the dst file if it does not exists
    abs_path = os.path.dirname(os.path.abspath(dst))
    if not os.path.isdir(abs_path):
        os.makedirs(abs_path)

    # We need to copy a single file
    if os.path.isfile(src):
        # Copy the src file to dst
        shutil.copy(src, dst)

    # We need to copy a whole folder
    elif os.path.isdir(src):
        shutil.copytree(src, dst)

    # What the heck is this ?
    else:
        raise ValueError("Unsupported file: {}".format(src))

    # Set the good mode to the file or folder recursively
    chmod(dst)


def link(target, link):
    """
    Create a link to a target file or a folder.
    For simplicity sake, both target and link must be absolute path and must
    include the filename of the file or folder.
    Also do not include any trailing slash.

    e.g. link('/path/to/file', '/path/to/link')

    But not: link('/path/to/file', 'path/to/')
    or link('/path/to/folder/', '/path/to/link')

    Args:
        target (str): file or folder the link will point to
        link (str): Link to create
    """
    assert isinstance(target, str)
    assert os.path.exists(target)
    assert isinstance(link, str)

    # Create the path to the link if it does not exists
    abs_path = os.path.dirname(os.path.abspath(link))
    if not os.path.isdir(abs_path):
        os.makedirs(abs_path)

    # Make sure the file or folder recursively has the good mode
    chmod(target)

    # Create the link to target
    os.symlink(target, link)


def chmod(target):
    """
    Recursively set the chmod for files to 0600 and 0700 for folders.
    It's ok unless we need something more specific.

    Args:
        target (str): Root file or folder
    """
    assert isinstance(target, str)
    assert os.path.exists(target)

    file_mode = stat.S_IRUSR | stat.S_IWUSR
    folder_mode = stat.S_IRUSR | stat.S_IWUSR | stat.S_IXUSR

    # Remove the immutable attribute recursively if there is one
    remove_immutable_attribute(target)

    if os.path.isfile(target):
        os.chmod(target, file_mode)

    elif os.path.isdir(target):
        # chmod the root item
        os.chmod(target, folder_mode)

        # chmod recursively in the folder it it's one
        for root, dirs, files in os.walk(target):
            for cur_dir in dirs:
                os.chmod(os.path.join(root, cur_dir), folder_mode)
            for cur_file in files:
                os.chmod(os.path.join(root, cur_file), file_mode)

    else:
        raise ValueError("Unsupported file type: {}".format(target))


def error(message):
    """
    Throw an error with the given message and immediately quit.

    Args:
        message(str): The message to display.
    """
    sys.exit("Error: {}".format(message))


def parse_cmdline_args():
    """
    Setup the engine that's gonna parse the command line arguments

    Returns:
        (argparse.Namespace)
    """

    # Format some epilog text
    epilog = "Supported applications: "
    epilog += ', '.join(sorted(SUPPORTED_APPS.iterkeys()))
    epilog += "\n\nMackup requires a fully synced Dropbox folder."

    # Setup the global parser
    parser = argparse.ArgumentParser(
        description=("Mackup {}\n"
                     "Keep your application settings in sync.\n"
                     "Copyright (C) 2013 Laurent Raufaste <http://glop.org/>\n"
                     .format(VERSION)),
        epilog=epilog,
        formatter_class=argparse.RawDescriptionHelpFormatter)

    # Add the required arg
    parser.add_argument("mode",
                        choices=[BACKUP_MODE, RESTORE_MODE, UNINSTALL_MODE],
                        help=("Backup will sync your conf files to Dropbox,"
                              " use this the 1st time you use Mackup.\n"
                              "Restore will link the conf files already in"
                              " Dropbox on your system, use it on any new"
                              " system you use.\n"
                              "Uninstall will reset everything as it was"
                              " before using Mackup."))

    # Parse the command line and return the parsed options
    return parser.parse_args()


def get_dropbox_folder_location():
    """
    Try to locate the Dropbox folder

    Returns:
        (str) Full path to the current Dropbox folder
    """
    host_db_path = os.environ['HOME'] + '/.dropbox/host.db'
    with open(host_db_path, 'r') as f:
        data = f.read().split()
    dropbox_home = base64.b64decode(data[1])

    return dropbox_home


def get_ignored_apps():
    """
    Get the list of applications ignored in the config file

    Returns:
        (set) List of application names to ignore, lowercase
    """
    # If a config file exists, grab it and parser it
    config = configparser.SafeConfigParser(allow_no_value=True)

    # We ignore nothing by default
    ignored_apps = []

    # Is the config file there ?
    if config.read(os.environ['HOME'] + '/.mackup.cfg'):
        # Is the "Ignored Applications" in the cfg file ?
        if config.has_section('Ignored Applications'):
            ignored_apps = config.options('Ignored Applications')

    return set(ignored_apps)


def get_allowed_apps():
    """
    Get the list of applications allowed in the config file

    Returns:
        (set) list of applciation names to backup
    """

    # If a config file exists, grab it and parser it
    config = configparser.SafeConfigParser(allow_no_value=True)

    # We allow all by default
    allowed_apps = set(SUPPORTED_APPS)

    # Is the config file there ?
    if config.read(os.environ['HOME'] + '/.mackup.cfg'):
        # Is the "Allowed Applications" in the cfg file ?
        if config.has_section('Allowed Applications'):
            # Reset allowed apps to include only the user-defined
            allowed_apps = set()
            for app_name in SUPPORTED_APPS:
                if app_name.lower() in config.options('Allowed Applications'):
                    allowed_apps.add(app_name)

    return allowed_apps


def get_apps_to_backup():
    """
    Get the list of application that should be backup by Mackup.
    It's the list of allowed apps minus the list of ignored apps.

    Returns:
        (set) List of application names to backup
    """
    apps_to_backup = set()
    apps_to_ignore = get_ignored_apps()
    apps_to_allow = get_allowed_apps()

    for app_name in apps_to_allow:
        if app_name.lower() not in apps_to_ignore:
            apps_to_backup.add(app_name)

    return apps_to_backup


def is_process_running(process_name):
    """
    Check if a process with the given name is running

    Args:
        (str): Process name, e.g. "Sublime Text"

    Returns:
        (bool): True if the process is running
    """
    is_running = False

    # On systems with pgrep, check if the given process is running
    if os.path.isfile('/usr/bin/pgrep'):
        DEVNULL = open(os.devnull, 'wb')
        returncode = subprocess.call(['/usr/bin/pgrep', process_name],
                                     stdout=DEVNULL)
        is_running = bool(returncode == 0)

    return is_running


def remove_acl(path):
    """
    Remove the ACL of the file or folder located on the given path.
    Also remove the ACL of any file and folder below the given one,
    recursively.

    Args:
        path (str): Path to the file or folder to remove the ACL for,
                    recursively.
    """
    # Some files have ACLs, let's remove them recursively
    if platform.system() == PLATFORM_DARWIN and os.path.isfile('/bin/chmod'):
        subprocess.call(['/bin/chmod', '-R', '-N', path])
    elif ((platform.system() == PLATFORM_LINUX)
          and os.path.isfile('/bin/setfacl')):
        subprocess.call(['/bin/setfacl', '-R', '-b', path])


def remove_immutable_attribute(path):
    """
    Remove the immutable attribute of the file or folder located on the given
    path. Also remove the immutable attribute of any file and folder below the
    given one, recursively.

    Args:
        path (str): Path to the file or folder to remove the immutable
                    attribute for, recursively.
    """
    # Some files have ACLs, let's remove them recursively
    if ((platform.system() == PLATFORM_DARWIN)
        and os.path.isfile('/usr/bin/chflags')):
        subprocess.call(['/usr/bin/chflags', '-R', 'nouchg', path])
    elif (platform.system() == PLATFORM_LINUX
          and os.path.isfile('/usr/bin/chattr')):
        subprocess.call(['/usr/bin/chattr', '-R', '-i', path])


def can_file_be_synced_on_current_platform(path):
    """
    Check if it makes sens to sync the file at the given path on the current
    platform.
    For now we don't sync any file in the ~/Library folder on GNU/Linux.
    There might be other exceptions in the future.

    Args:
        (str): Path to the file or folder to check. If relative, prepend it
               with the home folder.
               'abc' becomes '~/abc'
               '/def' stays '/def'

    Returns:
        (bool): True if given file can be synced
    """
    can_be_synced = True

    # If the given path is relative, prepend home
    fullpath = os.path.join(os.environ['HOME'], path)

    # Compute the ~/Library path on OS X
    # End it with a slash because we are looking for this specific folder and
    # not any file/folder named LibrarySomething
    library_path = os.path.join(os.environ['HOME'], 'Library/')

    if platform.system() == PLATFORM_LINUX:
        if fullpath.startswith(library_path):
            can_be_synced = False

    return can_be_synced


################
# Main Program #
################


def main():
    """Main function"""

    # Get the command line arg
    args = parse_cmdline_args()

    mackup = Mackup()

    if args.mode == BACKUP_MODE:
        # Check the env where the command is being run
        mackup.check_for_usable_backup_env()

        # Backup each application
        for app_name in get_apps_to_backup():
            app = ApplicationProfile(mackup, SUPPORTED_APPS[app_name])
            app.backup()

    elif args.mode == RESTORE_MODE:
        # Check the env where the command is being run
        mackup.check_for_usable_restore_env()

        for app_name in SUPPORTED_APPS:
            app = ApplicationProfile(mackup, SUPPORTED_APPS[app_name])
            app.restore()

    elif args.mode == UNINSTALL_MODE:
        # Check the env where the command is being run
        mackup.check_for_usable_restore_env()

        if confirm("You are going to uninstall Mackup.\n"
                   "Every configuration file, setting and dotfile managed"
                   " by Mackup will be unlinked and moved back to their"
                   " original place, in your home folder.\n"
                   "Are you sure ?"):
            for app_name in SUPPORTED_APPS:
                app = ApplicationProfile(mackup, SUPPORTED_APPS[app_name])
                app.uninstall()

            # Delete the Mackup folder in Dropbox
            # Don't delete this as there might be other Macs that aren't
            # uninstalled yet
            # delete(mackup.mackup_folder)

            print ("\n"
                   "All your files have been put back into place. You can now"
                   " safely uninstall Mackup.\n"
                   "If you installed it by hand, you should only have to"
                   " launch this command:\n"
                   "\n"
                   "\tsudo rm {}\n"
                   "\n"
                   "Thanks for using Mackup !"
                   .format(os.path.abspath(__file__)))
    else:
        raise ValueError("Unsupported mode: {}".format(args.mode))

    # Delete the tmp folder
    mackup.clean_temp_folder()

if __name__ == "__main__":
    main()<|MERGE_RESOLUTION|>--- conflicted
+++ resolved
@@ -234,15 +234,12 @@
     'LaunchBar': [PREFERENCES + 'at.obdev.LaunchBar.plist',
                   APP_SUPPORT + 'LaunchBar'],
 
-<<<<<<< HEAD
     'Light Table': [APP_SUPPORT + 'LightTable/plugins',
                     APP_SUPPORT + 'LightTable/settings',
                     PREFERENCES + 'com.kodowa.LightTable.plist'],
 
     'LimeChat': [PREFERENCES + 'net.limechat.LimeChat-AppStore.plist'],
 
-=======
->>>>>>> f6aa7e2a
     'Mackup': ['.mackup.cfg'],
 
     'Mailplane': [PREFERENCES + 'com.mailplaneapp.Mailplane.plist'],
@@ -301,6 +298,8 @@
     'OmniFocus': [
         APP_SUPPORT + 'OmniFocus/Plug-Ins',
         APP_SUPPORT + 'OmniFocus/Themes'],
+
+    'OmniGraffle': [APP_SUPPORT + 'The Omni Group/OmniGraffle'],
 
     'Pastebot': [
         PREFERENCES + 'com.tapbots.PastebotSync.plist',
