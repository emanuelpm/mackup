--- conflicted
+++ resolved
@@ -2,10 +2,10 @@
 
 ## WIP
 
-<<<<<<< HEAD
 - Added support for SecureCRT (via @micate)
 - Added dry-run and verbose options (via @yastero)
 - Removed a git link which was overwritten by GitHub to a file
+- Added support for Mailmate (via @cdransf)
 
 ## Mackup 0.8.9
 
@@ -81,9 +81,6 @@
 - Add a --version parameter (via @Timidger)
 - Use docopt for the CLI to prepare for future features
 - Added support for Arm (via @bobwenx)
-=======
-- Added support for Mailmate (via @cdransf)
->>>>>>> 4010efd2
 
 ## Mackup 0.8.4
 
