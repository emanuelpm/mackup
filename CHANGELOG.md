# Mackup Changelog

## WIP

- Support for Rubocop (via @iainbeeston)
- Support for Terminator (via @chr1sbest)
- Support for Houdini (via @kfinlay)
- Support for IntelliJ IDEA 13 (via @dsager)
<<<<<<< HEAD
- Support for Pass (via @kykim)
=======
- Support for Composer (via @fayland)
>>>>>>> 5193fe91

## Mackup 0.7.4

- Better Python packaging, deleted the half-baked binary
- Adding support for ngrok .ngrok (via @yonkeltron)
- Added support for JSHints .jshintrc
- Improved support for Slate (via @bradcerasani)
- Added support for nvpy - a Linux client for SimpleNote (via @hiyer)
- Atom now only syncs essential files, excluding compiled and cache folders (via @lmartins)
- Support for Artistic Style (via @feigaochn)
- Support for Tig (via @damiankloip)
- Added bundle directory to vim config (via @alanlamielle)
- Support for Prezto (via @ponceleao)
- Added support for PHPStorm 7 & 8 (via @singles)
- Added support for aria2c (via @singles)
- Added support for Magic Launch (via @ryanburnett)
- Added support for Hazel (via @ryanburnett)
- Added support for Soulver (via @ryanburnett)
- Support for newsbeuter (via @ToostInc)
- Improved support for Stata (via @kfinlay)
- Improved Messages support (via @vitorgalvao)
- Support for Seil and moved PCKeyboardHack there (via @kfinlay)
- Improved support for curl (via @nkcfan)
- Improved support for fish (via @nanoxd)
- Improved support for BibDesk (via @kfinlay)
- Support for Karabiner (via @kfinlay)
- Latex config for TextMate (via @kfinlay)
- Support for Cartographica (via @kfinlay)
- Support for Go2Shell (via @kfinlay)
- Improved support for ExpanDrive (via @kfinlay)
- Added support for Tower 2 (via @mAAdhaTTah)
- Improved support for Textual (via @oalders)

## Mackup 0.7.3

- Support for Liftoff (via @Lumde)
- Support for Sublime Text 3 in Linux (via @hiyer)
- Support for Charles (via @raylillywhite)
- Support for Keybase
- Support for MySQL (via @fayland)
- Support for Wget (via @fayland)
- Improved support for Divvy (via @oalders)
- Support for SBT (via @laughedelic)
- Imroved support for nvALT (via @aristidesfl)
- Support for Perl related configuration (via @fayland)
- Support for AusKey (via @antulik)

## Mackup 0.7.2

- Support for Atom (via @damiankloip)
- Support for RubyMine 6 (via @damiankloip)
- Support for SBCL (via @yonkeltron)
- Support for asciinema (via @yonkeltron)
- Support for AWS CLI (via @yonkeltron)
- Limit .vim folder backup for better linux support (via @Imperiopolis)
- Add a missing OmniFocus preferences file (via @sbleon)
- Support for Phoenix (via @vitorgalvao)
- Print out the moved files on uninstall

## Mackup 0.7.1

- Improved the configuration loader engine
- Added support for Processing (via @vitorgalvao)
- Improved support for launchbar and fish (via @aristidesfl)
- Support for R (via @yonkeltron)
- Error out when an absolute filepath is used in a application config

## Mackup 0.7

- Added support for Google Drive to store your files
- Added support for any directory to store your files
- Ability to customize the Mackup directory name
- Improved the test coverage

## Mackup 0.6.1

- Added support for Livestreamer (via @vitorgalvao)
- Added support for Brackets (via @vitorgalvao)
- Added a list mode to list supported apps
- Improved the help message
- Prevent Mackup to be run as a superuser
- Code cleanup

## Mackup 0.6

- Added support for custom applications
- Fixed pip support (via @lachlancooper)
- Added XChat support (via @scottydelta)
- Removing Ember support, it does not like file links
- Homebrew fixes
- Doc updates

## Mackup 0.5.9

- Added support for rTorrent (via @mgalkiewicz)
- Added support for Dolphin (via @lachlancooper)
- Improved Janus support for Vim
- Do not sync Dash Docsets anymore
- Added support for Lightroom 5 (via @Darep)
- Added support for Adobe Camera Raw (via @Darep)
- Refactored the code to prepare future modularization

## Mackup 0.5.8

- Extend Little Snitch with latest user config file (via @stechico)
- Added support to Hands Off! (via @stechico)
- Fixed GnuPG support

## Mackup 0.5.7

- Only sync the config for Bundler
- Don't sync Apple Messages attachments
- Added support for Default Folder X (via @Cottser)
- Added support for Path Finder (via @Cottser)

## Mackup 0.5.6

- Added support for LittleSnitch (via @stechio)
- Added support for OmniGraffle (via @stecico)
- Added support for SABnzbd (via @stechico)
- Added support for Skitch (via @stechico)
- Added support for FontExplorer X (via @stechico)
- Improved Transmission support (via @stechico)
- Added support for Lightroom 2, 3 and 4 (via @stechico)
- Fix Bundler’s synced dir (via @atipugin)

## Mackup 0.5.5

- Added support for Enjoyable (via @vitorgalvao)
- Added support for Deal Alert (via @vitorgalvao)
- Added support for MagicPrefs (via @vitorgalvao)
- Added support for LaunchBar (via @Cottser)
- Added support for XLD (via @vitorgalvao)
- Added support for Gmail Notifr (via @lachlancooper)
- Added support for Awareness (via @lachlancooper)
- Added support for Chicken (via @lachlancooper)
- Added support for Hexels (via @lachlancooper)
- Added support for Clementine (via @lachlancooper)
- Add support for mpd and ncmpcpp (via @zmrow)
- Improved Sublime 3 support (via @laupiFrpar)
- Added FileZilla support (via @kidh0)
- Added support for Light Table (via @vitorgalvao)

## Mackup 0.5.4

- Added support for Arara and Aspell (via @twsh)
- Removed support of OS X Services, as it does not support links
- Added support for i2cssh and iTunes Applescripts (via @jannae)
- Make slogan consistent throughout (via @Cottser)
- Added tests to cover file copying and linking (via @Cottser)
- Better Apple Messages support (via @vitorgalvao)
- Added support for Keka (via @vitorgalvao)
- Added support for Feeds (via @vitorgalvao)
- Added support for Textual (via @vitorgalvao)

## Mackup 0.5.3

- Added support for Divvy (via @saulshanabrook)
- Added support for Apple Messages (via @pzbyszynski)
- Added support for Skype (via @pzbyszynski)
- Added support for SuperDuper! (via @pzbyszynski)
- Added support for ForkLift 2 (via @pzbyszynski)
- Added support for Ember (via @pzbyszynski)
- Added support for Dash and Cyberduck (via @suprememoocow)
- Added support for Mou (via @jannae)
- Added support for PokerStars (via @vitorgalvao)

## Mackup 0.5.2

- Added support for Tower (via @MichaelRBond)
- Added support for Colloquy (via @MichaelRBond)
- Added support for Twitterrific (via @MichaelRBond)
- Mackup path in dropbox is now configurable via constant (via @MichaelRBond)
- Added support for Spectacle (via @vincecima)

## Mackup 0.5.1

- Added support for exercism (via @mwarkentin)
- Added support for Skim
- Added support for Scenario
- Added support for Ack (via @adamlogic)
- Added support for Stata and SelfControl (via @kfinlay)
- Added support for LaTeXiT (via @twsh)
- Do not link ~/Library/* files on GNU/Linux, should fix #104

## Mackup 0.5

- Added GNU/Linux support (via @flexiondotorg)
- Added the ability to explicitly list the list of applications to sync (thx
  @zuhao)
- Added support for Shuttle, the heroku-accounts plugin for Heroku, bundler,
  pry and awesome-print for Ruby (via @yabawock)
- Added support for Bash it (via @Tam-Lin)

## Mackup 0.4.4

- Conflict folder sync fix (via @ediventurin)
- Added support for PIP (via @dhellmann)
- Added support for FTP's .netrc, Chef, Pear (via @yabawock)
- Added support for Irssi (via @louisrli)
- Added support for Htop and Janus (via @walkertraylor)
- Added support for Transmit (via @dustinmm80)
- Improved Vim support (via @yabawock)

## Mackup 0.4.3

- Added support for nvALT (via @stenehall)
- Added support for Adobe Lightroom, OS X Scripts Services and Quicklook (thx
  @Tam-Lin)
- Added support for Bartender, Caffeine, CloudApp, Droplr, Fantastical, Moom,
  OmniFocus, Pastebot, PopClip, Slogger (via @ediventurin)
- Added support for ClipMenu, MenuMeters, PhpStorm 6, RubyMine 5, Spotify
  (via @hakubo)
- Added support for Concentrate (via @raylillywhite)
- Added support for BibDesk (via @twsh)

## Mackup 0.4.2

- Made a method to check if a process is running (not yet)
- Added support for XCode (via @adeca)
- Added support for CoRD, Spark, f.lux, BetterTouchTool, BetterSnapTool and
  Coda 2 (via @TimCorcoran)
- Added support for Mailplane and Gitbox (via @THEY)

## Mackup 0.4.1

- Hotfix: Checking that a process is runnin is not working everywhere

## Mackup 0.4

- Fixed support for locked files e.g. SourceTree (via @dbingham)
- Added support for Nano (via @stechico)
- Added support for SHSH Blobs (via @stechico)
- Added support for Teamocil and Tmuxinator (via @djquan)
- Added support for Viscosity and Transmission (via @ovrtn)
- Fixed support for Sublime Text (via @nZac)
- Added a config file to not sync some user defined applications (via @nZac)

## Mackup 0.3.2

- Added support for iTerm2 (via @joshbrown)
- Added support for SourceTree (via @stechico)
- Added support for OS X's ColorSync profiles (via @stechico)
- Added support of AppCode 2 (via @MarcoSero)
- Added support of IntelliJIdea 12 (via @MarcoSero)
- Added support of RubyMine 4 (via @MarcoSero)
- Fixed a typo (via @dhellmann)
- Added support for Screen (via @dhellmann)
- Added support for PyPI (via @dhellmann)
- Added support for ExpanDrive (via @dhellmann)
- Added support for Git Hooks (via @dhellmann)

## Mackup 0.3.1

- Added support for Slate (via @stechico)
- Added support for Adium (via @stechico)
- Improved support for Mercurial (via @stechico)
- Added support for Sublime Text 3 (via @laupiFrpar)
- Added support for MPV (via @Nyx0uf)
- Added support for Ventrilo (via @stechico)
- Added support for TextMate (via @hkaju)
- Added support for Tmux, SizeUp, Quicksilver, Witch, ControlPlane, GeekTool,
  Keymo, KeyRemap4MacBook, MercuryMover, PCKeyboardHack (via @orenshk)
- Made the help screen more readable (too many supported apps)

## Mackup 0.3

- Added an uninstall mode to revert a system to its pre-Mackup state
- Added support for Byobu (via @drye)
- Added support for Fish (via @saulshanabrook)
- Improved the Vim support

## Mackup 0.2

- Added support for Emacs and XEmacs
- Added support for Zsh
- Added support for LimeChat
- Added support for Subversion (via @adamme)
- Added support for Oh My Zsh (via @adamme)
- Added support for Ruby and Rails (via @atipugin)
- Added support for Pow (via @atipugin)
- Added support for Ruby Version (via @adamstac)
- Added support for Pentadactyl (via @alanning)
- Added support for Vimperator (via @alanning)
- Improved Git support (via @atipugin)
- Improved Bash support (via @adamme)
- Doc updates

## Mackup 0.1

- Initial release<|MERGE_RESOLUTION|>--- conflicted
+++ resolved
@@ -6,11 +6,8 @@
 - Support for Terminator (via @chr1sbest)
 - Support for Houdini (via @kfinlay)
 - Support for IntelliJ IDEA 13 (via @dsager)
-<<<<<<< HEAD
 - Support for Pass (via @kykim)
-=======
 - Support for Composer (via @fayland)
->>>>>>> 5193fe91
 
 ## Mackup 0.7.4
 
