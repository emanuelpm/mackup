# Mackup Changelog

## WIP

- Add in support for yosemite for google drive (via @seanfreiburg)
- Added support for taskwarrior (via @ToostInc)
- Added support for Gear Music Player (via @TCattd)
- Added support for Dash 3 (via @Kapeli)
- Added support for Yummy FTP (via @TCattd)
- Added support for PHPStorm 9 (via @suyan)
- Added support for ShiftIt (via @hexedpackets)
<<<<<<< HEAD
- Added support for Android Studio 1.3 (via @usami-k)
=======
- Added support for Clipy (via @usami-k)
>>>>>>> 1d23ea98

## Mackup 0.8.6

- Added support for PyRadio (via @joaoponceleao)
- Added support for Dropzone 3 (via @iansoper)
- Added support for Autokey (via @danielsuo)
- Added support for Docker (via @carlossg)
- Add toolchains.xml in Maven syncing (via @jcgay)
- Added support of WebStorm 10 (via @morphinewan)
- Added support of Gnome SSH Tunnel Manager (via @skyrocknroll)
- Added support for Hammerspoon (via @jkaan)
- Added support for Bitchx (via @troywilson_)
- Added support for EditorConfig (via @chadluo)
- Add com.agilebits.onepassword4.plist in 1Password (via @amatos)
- Added support for Versions (via @amatos)
- Added support for Gas Mask (via @zanderzhng)
- Removed broken support for Stickies and Z
- Add ee.clockwise.gmask.plist in Gas Mask (via @zanderzhng)
- Add configs for mpv (via @zanderzhng)
- Added support for Shimo (via @amatos)
- Added support for tvnamer (via @ronniemoore)
- Added support for Royal TSX (via @amatos)
- Added support for CotEditor (via @usami-k)
- Added support for xbindkeys (via @scottames)
- Added support for Spacemacs (via @x-ji)
- Added support for Visual Studio Code (via @luisdemanuel)
- Added support for Gradle (via @jcgay)
- Added support for Capture One (via @devnulled)
- Added support for version 3 of Mailplane (via @roderik)
- Improved Transmission support (via @TrigonaMinima)
- Added support for Nomacs (via @TrigonaMinima)
- Added support for DbVisualizer (via @ronniemoore)
- Added support for MusicBrainz Picard (via @TrigonaMinima)
- Extended KeePassX support for v2 (via @TCattd)
- Improved Mailplane 3 support (via @TCattd)

## Mackup 0.8.5

- Support for Z (via @jkaan)
- Support for GMVault (via @jkaan)
- Support for MATLAB (via @danielsuo)
- Add a --version parameter (via @Timidger)
- Use docopt for the CLI to prepare for future features
- Added support for Arm (via @bobwenx)

## Mackup 0.8.4

- Added support for PyCharm 4 (via @fcvarela)
- Added support for Popcorn Time (via @JacopKane)
- Sublime Text syncs only Packages/User directory on Linux (via @jnv)

## Mackup 0.8.3

- Remove the scripts dir from Messages syncing (@vitorgalvao)
- Added support of AppCode 3.1 (via @morphinewan)
- Added support for KeePassX (via @TCattd)
- Added support for DefaultKeyBinding in OSX (via @adamclerk and @kfinlay)
- Fix support for the Atom editor (via @damiankloip)
- Added support for HexChat (via @jubalh)
- Added support for Todo.txt CLI (via @jubalh)

## Mackup 0.8.2

- Fix: Users with a list of apps to sync were getting an error on restore or
  uninstall

## Mackup 0.8.1

- Fix: Restore and uninstall the Mackup config before any other application
  config
- PEP8 compliance

## Mackup 0.8

- Limit .gem folder backup for Ruby, including credentials file only (via
  @ashchan)
- Support for PostgreSQL (via @bashu)
- Support for consular (via @bashu)
- Support for Punto Switcher (via @bashu)
- Support for Poedit (via @bashu)
- Support for Max (via @bashu)
- Support for jrnl (via @huyhong)
- Support for XtraFinder (via @ethanl)
- Support for Rubocop (via @iainbeeston)
- Support for Terminator (via @chr1sbest)
- Support for Houdini (via @kfinlay)
- Support for IntelliJ IDEA 13 & 14 (via @dsager)
- Support for Pass (via @kykim)
- Support for Composer (via @fayland)
- Support for GHCi (via @marcosero)
- Add .gitignore (via @eyadsibai)
- Support for spectrwm (via @cnodell)
- Fixed Textual support (via @crkochan)
- Support for 1Password 4 (via @jverdeyen)
- Support for GrandTotal 3 (via @jverdeyen)
- Support for TaskPaper (via @iloveitaly)
- Support for SequelPro plist (via @iloveitaly)
- Support for Kaleidoscope (via @iloveitaly)
- Support for Stay (via @iloveitaly)
- Support for Screenhero (via @iloveitaly)
- Support for Scrivener (via @iloveitaly)
- Support for ColorSchemer Studio 2 (via @iloveitaly)
- Support for Billings Pro Server Admin (via @iloveitaly)
- Support for iStat Menus 5 (via @jverdeyen)
- Support for WebStorm 9 (via @inxilpro)
- Support for Oh My Fish (via @inxilpro)
- Support for Scroll Reverser (via @ponychicken)
- Support for JuliaLang (via @danielsuo)
- Support for OsX Stickies (via @djabbz)
- Support for Navicat Database GUI tools (via @tdm00)
- Sublime Text 3 now only syncs essential files, excluding session and cache
  folders
- Support for ProxyChains & ProxyChains NG (via @mttrb)
- Support for Maven (via @jcgay)
- Improved support for Apple ColorSync (via @devnulled)
- Support for IPython (via @nrvs)
- Support for i3 (via @akash0x53)
- Support for tint2 (via @mr-seiler)
- Support for Conky (via @mr-seiler)
- Fix: Custom app config must take precedence over stock app config (thx @Gyran
  and @jalaziz)
- Support for Ubersicht (via @kfinlay)
- Added support for npm (via @zheng1 and @jaxgeller)
- Added support for Microsoft Azure CLI (via @zheng1)
- Fix: Take into account apps specified in .mackup.cfg for the restore and
  uninstall operations
- Improvement: More explicit file paths displayed (thx @danielcompton)
- Support for Webstorm 8 (via @webpro)
- Support for dig (via @glaszig)
- Support for Copy sync engine (via @exiva)
- Improved bash support (via @pkyeck)
- Improved Python 3 support (via @dannluciano)
- Added support for VLC (via @kiliankoe)
- Added doc, ftdetect, ftplugin, indent, syntax directories to vim config
  (via @feigaochn)
- Added support of AppCode 3 (via @turygo and @dsiu)
- Feature: Display error messages in red (via @Timidger)

## Mackup 0.7.4

- Better Python packaging, deleted the half-baked binary
- Adding support for ngrok .ngrok (via @yonkeltron)
- Added support for JSHints .jshintrc
- Improved support for Slate (via @bradcerasani)
- Added support for nvpy - a Linux client for SimpleNote (via @hiyer)
- Atom now only syncs essential files, excluding compiled and cache folders
  (via @lmartins)
- Support for Artistic Style (via @feigaochn)
- Support for Tig (via @damiankloip)
- Added bundle directory to vim config (via @alanlamielle)
- Support for Prezto (via @ponceleao)
- Added support for PHPStorm 7 & 8 (via @singles)
- Added support for aria2c (via @singles)
- Added support for Magic Launch (via @ryanburnett)
- Added support for Hazel (via @ryanburnett)
- Added support for Soulver (via @ryanburnett)
- Support for newsbeuter (via @ToostInc)
- Improved support for Stata (via @kfinlay)
- Improved Messages support (via @vitorgalvao)
- Support for Seil and moved PCKeyboardHack there (via @kfinlay)
- Improved support for curl (via @nkcfan)
- Improved support for fish (via @nanoxd)
- Improved support for BibDesk (via @kfinlay)
- Support for Karabiner (via @kfinlay)
- Latex config for TextMate (via @kfinlay)
- Support for Cartographica (via @kfinlay)
- Support for Go2Shell (via @kfinlay)
- Improved support for ExpanDrive (via @kfinlay)
- Added support for Tower 2 (via @mAAdhaTTah)
- Improved support for Textual (via @oalders)

## Mackup 0.7.3

- Support for Liftoff (via @Lumde)
- Support for Sublime Text 3 in Linux (via @hiyer)
- Support for Charles (via @raylillywhite)
- Support for Keybase
- Support for MySQL (via @fayland)
- Support for Wget (via @fayland)
- Improved support for Divvy (via @oalders)
- Support for SBT (via @laughedelic)
- Imroved support for nvALT (via @aristidesfl)
- Support for Perl related configuration (via @fayland)
- Support for AusKey (via @antulik)

## Mackup 0.7.2

- Support for Atom (via @damiankloip)
- Support for RubyMine 6 (via @damiankloip)
- Support for SBCL (via @yonkeltron)
- Support for asciinema (via @yonkeltron)
- Support for AWS CLI (via @yonkeltron)
- Limit .vim folder backup for better linux support (via @Imperiopolis)
- Add a missing OmniFocus preferences file (via @sbleon)
- Support for Phoenix (via @vitorgalvao)
- Print out the moved files on uninstall

## Mackup 0.7.1

- Improved the configuration loader engine
- Added support for Processing (via @vitorgalvao)
- Improved support for launchbar and fish (via @aristidesfl)
- Support for R (via @yonkeltron)
- Error out when an absolute filepath is used in a application config

## Mackup 0.7

- Added support for Google Drive to store your files
- Added support for any directory to store your files
- Ability to customize the Mackup directory name
- Improved the test coverage

## Mackup 0.6.1

- Added support for Livestreamer (via @vitorgalvao)
- Added support for Brackets (via @vitorgalvao)
- Added a list mode to list supported apps
- Improved the help message
- Prevent Mackup to be run as a superuser
- Code cleanup

## Mackup 0.6

- Added support for custom applications
- Fixed pip support (via @lachlancooper)
- Added XChat support (via @scottydelta)
- Removing Ember support, it does not like file links
- Homebrew fixes
- Doc updates

## Mackup 0.5.9

- Added support for rTorrent (via @mgalkiewicz)
- Added support for Dolphin (via @lachlancooper)
- Improved Janus support for Vim
- Do not sync Dash Docsets anymore
- Added support for Lightroom 5 (via @Darep)
- Added support for Adobe Camera Raw (via @Darep)
- Refactored the code to prepare future modularization

## Mackup 0.5.8

- Extend Little Snitch with latest user config file (via @stechico)
- Added support to Hands Off! (via @stechico)
- Fixed GnuPG support

## Mackup 0.5.7

- Only sync the config for Bundler
- Don't sync Apple Messages attachments
- Added support for Default Folder X (via @Cottser)
- Added support for Path Finder (via @Cottser)

## Mackup 0.5.6

- Added support for LittleSnitch (via @stechio)
- Added support for OmniGraffle (via @stecico)
- Added support for SABnzbd (via @stechico)
- Added support for Skitch (via @stechico)
- Added support for FontExplorer X (via @stechico)
- Improved Transmission support (via @stechico)
- Added support for Lightroom 2, 3 and 4 (via @stechico)
- Fix Bundler’s synced dir (via @atipugin)

## Mackup 0.5.5

- Added support for Enjoyable (via @vitorgalvao)
- Added support for Deal Alert (via @vitorgalvao)
- Added support for MagicPrefs (via @vitorgalvao)
- Added support for LaunchBar (via @Cottser)
- Added support for XLD (via @vitorgalvao)
- Added support for Gmail Notifr (via @lachlancooper)
- Added support for Awareness (via @lachlancooper)
- Added support for Chicken (via @lachlancooper)
- Added support for Hexels (via @lachlancooper)
- Added support for Clementine (via @lachlancooper)
- Add support for mpd and ncmpcpp (via @zmrow)
- Improved Sublime 3 support (via @laupiFrpar)
- Added FileZilla support (via @kidh0)
- Added support for Light Table (via @vitorgalvao)

## Mackup 0.5.4

- Added support for Arara and Aspell (via @twsh)
- Removed support of OS X Services, as it does not support links
- Added support for i2cssh and iTunes Applescripts (via @jannae)
- Make slogan consistent throughout (via @Cottser)
- Added tests to cover file copying and linking (via @Cottser)
- Better Apple Messages support (via @vitorgalvao)
- Added support for Keka (via @vitorgalvao)
- Added support for Feeds (via @vitorgalvao)
- Added support for Textual (via @vitorgalvao)

## Mackup 0.5.3

- Added support for Divvy (via @saulshanabrook)
- Added support for Apple Messages (via @pzbyszynski)
- Added support for Skype (via @pzbyszynski)
- Added support for SuperDuper! (via @pzbyszynski)
- Added support for ForkLift 2 (via @pzbyszynski)
- Added support for Ember (via @pzbyszynski)
- Added support for Dash and Cyberduck (via @suprememoocow)
- Added support for Mou (via @jannae)
- Added support for PokerStars (via @vitorgalvao)

## Mackup 0.5.2

- Added support for Tower (via @MichaelRBond)
- Added support for Colloquy (via @MichaelRBond)
- Added support for Twitterrific (via @MichaelRBond)
- Mackup path in dropbox is now configurable via constant (via @MichaelRBond)
- Added support for Spectacle (via @vincecima)

## Mackup 0.5.1

- Added support for exercism (via @mwarkentin)
- Added support for Skim
- Added support for Scenario
- Added support for Ack (via @adamlogic)
- Added support for Stata and SelfControl (via @kfinlay)
- Added support for LaTeXiT (via @twsh)
- Do not link ~/Library/* files on GNU/Linux, should fix #104

## Mackup 0.5

- Added GNU/Linux support (via @flexiondotorg)
- Added the ability to explicitly list the list of applications to sync (thx
  @zuhao)
- Added support for Shuttle, the heroku-accounts plugin for Heroku, bundler,
  pry and awesome-print for Ruby (via @yabawock)
- Added support for Bash it (via @Tam-Lin)

## Mackup 0.4.4

- Conflict folder sync fix (via @ediventurin)
- Added support for PIP (via @dhellmann)
- Added support for FTP's .netrc, Chef, Pear (via @yabawock)
- Added support for Irssi (via @louisrli)
- Added support for Htop and Janus (via @walkertraylor)
- Added support for Transmit (via @dustinmm80)
- Improved Vim support (via @yabawock)

## Mackup 0.4.3

- Added support for nvALT (via @stenehall)
- Added support for Adobe Lightroom, OS X Scripts Services and Quicklook (thx
  @Tam-Lin)
- Added support for Bartender, Caffeine, CloudApp, Droplr, Fantastical, Moom,
  OmniFocus, Pastebot, PopClip, Slogger (via @ediventurin)
- Added support for ClipMenu, MenuMeters, PhpStorm 6, RubyMine 5, Spotify
  (via @hakubo)
- Added support for Concentrate (via @raylillywhite)
- Added support for BibDesk (via @twsh)

## Mackup 0.4.2

- Made a method to check if a process is running (not yet)
- Added support for XCode (via @adeca)
- Added support for CoRD, Spark, f.lux, BetterTouchTool, BetterSnapTool and
  Coda 2 (via @TimCorcoran)
- Added support for Mailplane and Gitbox (via @THEY)

## Mackup 0.4.1

- Hotfix: Checking that a process is runnin is not working everywhere

## Mackup 0.4

- Fixed support for locked files e.g. SourceTree (via @dbingham)
- Added support for Nano (via @stechico)
- Added support for SHSH Blobs (via @stechico)
- Added support for Teamocil and Tmuxinator (via @djquan)
- Added support for Viscosity and Transmission (via @ovrtn)
- Fixed support for Sublime Text (via @nZac)
- Added a config file to not sync some user defined applications (via @nZac)

## Mackup 0.3.2

- Added support for iTerm2 (via @joshbrown)
- Added support for SourceTree (via @stechico)
- Added support for OS X's ColorSync profiles (via @stechico)
- Added support of AppCode 2 (via @MarcoSero)
- Added support of IntelliJIdea 12 (via @MarcoSero)
- Added support of RubyMine 4 (via @MarcoSero)
- Fixed a typo (via @dhellmann)
- Added support for Screen (via @dhellmann)
- Added support for PyPI (via @dhellmann)
- Added support for ExpanDrive (via @dhellmann)
- Added support for Git Hooks (via @dhellmann)

## Mackup 0.3.1

- Added support for Slate (via @stechico)
- Added support for Adium (via @stechico)
- Improved support for Mercurial (via @stechico)
- Added support for Sublime Text 3 (via @laupiFrpar)
- Added support for MPV (via @Nyx0uf)
- Added support for Ventrilo (via @stechico)
- Added support for TextMate (via @hkaju)
- Added support for Tmux, SizeUp, Quicksilver, Witch, ControlPlane, GeekTool,
  Keymo, KeyRemap4MacBook, MercuryMover, PCKeyboardHack (via @orenshk)
- Made the help screen more readable (too many supported apps)

## Mackup 0.3

- Added an uninstall mode to revert a system to its pre-Mackup state
- Added support for Byobu (via @drye)
- Added support for Fish (via @saulshanabrook)
- Improved the Vim support

## Mackup 0.2

- Added support for Emacs and XEmacs
- Added support for Zsh
- Added support for LimeChat
- Added support for Subversion (via @adamme)
- Added support for Oh My Zsh (via @adamme)
- Added support for Ruby and Rails (via @atipugin)
- Added support for Pow (via @atipugin)
- Added support for Ruby Version (via @adamstac)
- Added support for Pentadactyl (via @alanning)
- Added support for Vimperator (via @alanning)
- Improved Git support (via @atipugin)
- Improved Bash support (via @adamme)
- Doc updates

## Mackup 0.1

- Initial release<|MERGE_RESOLUTION|>--- conflicted
+++ resolved
@@ -9,11 +9,8 @@
 - Added support for Yummy FTP (via @TCattd)
 - Added support for PHPStorm 9 (via @suyan)
 - Added support for ShiftIt (via @hexedpackets)
-<<<<<<< HEAD
 - Added support for Android Studio 1.3 (via @usami-k)
-=======
 - Added support for Clipy (via @usami-k)
->>>>>>> 1d23ea98
 
 ## Mackup 0.8.6
 
