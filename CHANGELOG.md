--- conflicted
+++ resolved
@@ -28,11 +28,8 @@
 - Add support for Rime (via @codefalling)
 - Improved support for R (via @wyf88)
 - Add support for Rhythmbox (via @orschiro)
-<<<<<<< HEAD
 - Add support for MonoDevelop (via @jamessa)
-=======
 - Fixed Skype Support (via @TCattd)
->>>>>>> 3f6ad18b
 
 ## Mackup 0.8.12
 
