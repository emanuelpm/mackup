--- conflicted
+++ resolved
@@ -2,7 +2,8 @@
 
 ## WIP
 
-<<<<<<< HEAD
+- Added support for syncing over Box (via @ninjabong)
+
 ## Mackup 0.8.7
 
 - Add in support for yosemite for google drive (via @seanfreiburg)
@@ -64,9 +65,6 @@
 - Add a --version parameter (via @Timidger)
 - Use docopt for the CLI to prepare for future features
 - Added support for Arm (via @bobwenx)
-=======
-- Added support for Box to store you files (via @ninjabong)
->>>>>>> 4f4aeddf
 
 ## Mackup 0.8.4
 
