--- conflicted
+++ resolved
@@ -15,6 +15,7 @@
 - Add support for Ctags (via @joshmedeski)
 - Add support for KeepingYouAwake (via @zharmany)
 - Add support for Terminal (via @ryanjbonnell)
+- Added support for GoShare (@fmartingr)
 
 ## Mackup 0.8.14
 
@@ -25,14 +26,10 @@
 - Add support for PyCharm 5, Linux support (via @doubleloop)
 - added support for pycharm 6.1 (@doubleloop)
 - Added support for Drush (@penance316)
-<<<<<<< HEAD
-- Added support for GoShare (@fmartingr)
-=======
 - Added support for MPS-Youtube (via @fmartingr)
 - Add support for HandBrake (via @ryanjbonnell)
 - Add support for HyperDock (via @leek)
 - Add support for WordPress WP-CLI (via @ryanjbonnell)
->>>>>>> e0f3bd2e
 
 ## Mackup 0.8.13
 
