# Mackup Changelog

## WIP

<<<<<<< HEAD
- Support for Artistic Style (via @feigaochn)
- Support for Tig (via @damiankloip)
- Added bundle directory to vim config (via @alanlamielle)
- Support for Prezto (via @ponceleao)
- Added support for PHPStorm 7 & 8 (via @singles)
- Added support for aria2c (via @singles)
- Added support for Magic Launch (via @ryanburnett)
- Added support for Hazel (via @ryanburnett)
- Added support for Soulver (via @ryanburnett)
=======
- Support for newsbeuter (via @ToostInc)
>>>>>>> e1b4e982

## Mackup 0.7.3

- Support for Liftoff (via @Lumde)
- Support for Sublime Text 3 in Linux (via @hiyer)
- Support for Charles (via @raylillywhite)
- Support for Keybase
- Support for MySQL (via @fayland)
- Support for Wget (via @fayland)
- Improved support for Divvy (via @oalders)
- Support for SBT (via @laughedelic)
- Imroved support for nvALT (via @aristidesfl)
- Support for Perl related configuration (via @fayland)
- Support for AusKey (via @antulik)

## Mackup 0.7.2

- Support for Atom (via @damiankloip)
- Support for RubyMine 6 (via @damiankloip)
- Support for SBCL (via @yonkeltron)
- Support for asciinema (via @yonkeltron)
- Support for AWS CLI (via @yonkeltron)
- Limit .vim folder backup for better linux support (via @Imperiopolis)
- Add a missing OmniFocus preferences file (via @sbleon)
- Support for Phoenix (via @vitorgalvao)
- Print out the moved files on uninstall

## Mackup 0.7.1

- Improved the configuration loader engine
- Added support for Processing (via @vitorgalvao)
- Improved support for launchbar and fish (via @aristidesfl)
- Support for R (via @yonkeltron)
- Error out when an absolute filepath is used in a application config

## Mackup 0.7

- Added support for Google Drive to store your files
- Added support for any directory to store your files
- Ability to customize the Mackup directory name
- Improved the test coverage

## Mackup 0.6.1

- Added support for Livestreamer (via @vitorgalvao)
- Added support for Brackets (via @vitorgalvao)
- Added a list mode to list supported apps
- Improved the help message
- Prevent Mackup to be run as a superuser
- Code cleanup

## Mackup 0.6

- Added support for custom applications
- Fixed pip support (via @lachlancooper)
- Added XChat support (via @scottydelta)
- Removing Ember support, it does not like file links
- Homebrew fixes
- Doc updates

## Mackup 0.5.9

- Added support for rTorrent (via @mgalkiewicz)
- Added support for Dolphin (via @lachlancooper)
- Improved Janus support for Vim
- Do not sync Dash Docsets anymore
- Added support for Lightroom 5 (via @Darep)
- Added support for Adobe Camera Raw (via @Darep)
- Refactored the code to prepare future modularization

## Mackup 0.5.8

- Extend Little Snitch with latest user config file (via @stechico)
- Added support to Hands Off! (via @stechico)
- Fixed GnuPG support

## Mackup 0.5.7

- Only sync the config for Bundler
- Don't sync Apple Messages attachments
- Added support for Default Folder X (via @Cottser)
- Added support for Path Finder (via @Cottser)

## Mackup 0.5.6

- Added support for LittleSnitch (via @stechio)
- Added support for OmniGraffle (via @stecico)
- Added support for SABnzbd (via @stechico)
- Added support for Skitch (via @stechico)
- Added support for FontExplorer X (via @stechico)
- Improved Transmission support (via @stechico)
- Added support for Lightroom 2, 3 and 4 (via @stechico)
- Fix Bundler’s synced dir (via @atipugin)

## Mackup 0.5.5

- Added support for Enjoyable (via @vitorgalvao)
- Added support for Deal Alert (via @vitorgalvao)
- Added support for MagicPrefs (via @vitorgalvao)
- Added support for LaunchBar (via @Cottser)
- Added support for XLD (via @vitorgalvao)
- Added support for Gmail Notifr (via @lachlancooper)
- Added support for Awareness (via @lachlancooper)
- Added support for Chicken (via @lachlancooper)
- Added support for Hexels (via @lachlancooper)
- Added support for Clementine (via @lachlancooper)
- Add support for mpd and ncmpcpp (via @zmrow)
- Improved Sublime 3 support (via @laupiFrpar)
- Added FileZilla support (via @kidh0)
- Added support for Light Table (via @vitorgalvao)

## Mackup 0.5.4

- Added support for Arara and Aspell (via @twsh)
- Removed support of OS X Services, as it does not support links
- Added support for i2cssh and iTunes Applescripts (via @jannae)
- Make slogan consistent throughout (via @Cottser)
- Added tests to cover file copying and linking (via @Cottser)
- Better Apple Messages support (via @vitorgalvao)
- Added support for Keka (via @vitorgalvao)
- Added support for Feeds (via @vitorgalvao)
- Added support for Textual (via @vitorgalvao)

## Mackup 0.5.3

- Added support for Divvy (via @saulshanabrook)
- Added support for Apple Messages (via @pzbyszynski)
- Added support for Skype (via @pzbyszynski)
- Added support for SuperDuper! (via @pzbyszynski)
- Added support for ForkLift 2 (via @pzbyszynski)
- Added support for Ember (via @pzbyszynski)
- Added support for Dash and Cyberduck (via @suprememoocow)
- Added support for Mou (via @jannae)
- Added support for PokerStars (via @vitorgalvao)

## Mackup 0.5.2

- Added support for Tower (via @MichaelRBond)
- Added support for Colloquy (via @MichaelRBond)
- Added support for Twitterrific (via @MichaelRBond)
- Mackup path in dropbox is now configurable via constant (via @MichaelRBond)
- Added support for Spectacle (via @vincecima)

## Mackup 0.5.1

- Added support for exercism (via @mwarkentin)
- Added support for Skim
- Added support for Scenario
- Added support for Ack (via @adamlogic)
- Added support for Stata and SelfControl (via @kfinlay)
- Added support for LaTeXiT (via @twsh)
- Do not link ~/Library/* files on GNU/Linux, should fix #104

## Mackup 0.5

- Added GNU/Linux support (via @flexiondotorg)
- Added the ability to explicitly list the list of applications to sync (thx
  @zuhao)
- Added support for Shuttle, the heroku-accounts plugin for Heroku, bundler,
  pry and awesome-print for Ruby (via @yabawock)
- Added support for Bash it (via @Tam-Lin)

## Mackup 0.4.4

- Conflict folder sync fix (via @ediventurin)
- Added support for PIP (via @dhellmann)
- Added support for FTP's .netrc, Chef, Pear (via @yabawock)
- Added support for Irssi (via @louisrli)
- Added support for Htop and Janus (via @walkertraylor)
- Added support for Transmit (via @dustinmm80)
- Improved Vim support (via @yabawock)

## Mackup 0.4.3

- Added support for nvALT (via @stenehall)
- Added support for Adobe Lightroom, OS X Scripts Services and Quicklook (thx
  @Tam-Lin)
- Added support for Bartender, Caffeine, CloudApp, Droplr, Fantastical, Moom,
  OmniFocus, Pastebot, PopClip, Slogger (via @ediventurin)
- Added support for ClipMenu, MenuMeters, PhpStorm 6, RubyMine 5, Spotify
  (via @hakubo)
- Added support for Concentrate (via @raylillywhite)
- Added support for BibDesk (via @twsh)

## Mackup 0.4.2

- Made a method to check if a process is running (not yet)
- Added support for XCode (via @adeca)
- Added support for CoRD, Spark, f.lux, BetterTouchTool, BetterSnapTool and
  Coda 2 (via @TimCorcoran)
- Added support for Mailplane and Gitbox (via @THEY)

## Mackup 0.4.1

- Hotfix: Checking that a process is runnin is not working everywhere

## Mackup 0.4

- Fixed support for locked files e.g. SourceTree (via @dbingham)
- Added support for Nano (via @stechico)
- Added support for SHSH Blobs (via @stechico)
- Added support for Teamocil and Tmuxinator (via @djquan)
- Added support for Viscosity and Transmission (via @ovrtn)
- Fixed support for Sublime Text (via @nZac)
- Added a config file to not sync some user defined applications (via @nZac)

## Mackup 0.3.2

- Added support for iTerm2 (via @joshbrown)
- Added support for SourceTree (via @stechico)
- Added support for OS X's ColorSync profiles (via @stechico)
- Added support of AppCode 2 (via @MarcoSero)
- Added support of IntelliJIdea 12 (via @MarcoSero)
- Added support of RubyMine 4 (via @MarcoSero)
- Fixed a typo (via @dhellmann)
- Added support for Screen (via @dhellmann)
- Added support for PyPI (via @dhellmann)
- Added support for ExpanDrive (via @dhellmann)
- Added support for Git Hooks (via @dhellmann)

## Mackup 0.3.1

- Added support for Slate (via @stechico)
- Added support for Adium (via @stechico)
- Improved support for Mercurial (via @stechico)
- Added support for Sublime Text 3 (via @laupiFrpar)
- Added support for MPV (via @Nyx0uf)
- Added support for Ventrilo (via @stechico)
- Added support for TextMate (via @hkaju)
- Added support for Tmux, SizeUp, Quicksilver, Witch, ControlPlane, GeekTool,
  Keymo, KeyRemap4MacBook, MercuryMover, PCKeyboardHack (via @orenshk)
- Made the help screen more readable (too many supported apps)

## Mackup 0.3

- Added an uninstall mode to revert a system to its pre-Mackup state
- Added support for Byobu (via @drye)
- Added support for Fish (via @saulshanabrook)
- Improved the Vim support

## Mackup 0.2

- Added support for Emacs and XEmacs
- Added support for Zsh
- Added support for LimeChat
- Added support for Subversion (via @adamme)
- Added support for Oh My Zsh (via @adamme)
- Added support for Ruby and Rails (via @atipugin)
- Added support for Pow (via @atipugin)
- Added support for Ruby Version (via @adamstac)
- Added support for Pentadactyl (via @alanning)
- Added support for Vimperator (via @alanning)
- Improved Git support (via @atipugin)
- Improved Bash support (via @adamme)
- Doc updates

## Mackup 0.1

- Initial release<|MERGE_RESOLUTION|>--- conflicted
+++ resolved
@@ -2,7 +2,6 @@
 
 ## WIP
 
-<<<<<<< HEAD
 - Support for Artistic Style (via @feigaochn)
 - Support for Tig (via @damiankloip)
 - Added bundle directory to vim config (via @alanlamielle)
@@ -12,9 +11,7 @@
 - Added support for Magic Launch (via @ryanburnett)
 - Added support for Hazel (via @ryanburnett)
 - Added support for Soulver (via @ryanburnett)
-=======
 - Support for newsbeuter (via @ToostInc)
->>>>>>> e1b4e982
 
 ## Mackup 0.7.3
 
