--- conflicted
+++ resolved
@@ -7,16 +7,13 @@
 - Support for MATLAB (via @danielsuo)
 - Add a --version parameter (via @Timidger)
 - Use docopt for the CLI to prepare for future features
+- Added support for Arm(via @bobwenx)
 
 ## Mackup 0.8.4
 
 - Added support for PyCharm 4 (via @fcvarela)
-<<<<<<< HEAD
 - Added support for Popcorn Time (via @JacopKane)
 - Sublime Text syncs only Packages/User directory on Linux (via @jnv)
-=======
-- Added support for Arm(via @bobwenx)
->>>>>>> 9f682a84
 
 ## Mackup 0.8.3
 
