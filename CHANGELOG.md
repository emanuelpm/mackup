# Mackup Changelog

## WIP

- Add support for PyCharm 2016.2 (via @danielsuo)
- Add support for Telegram for macOS (via @matti)
- Add support for Paintbrush 2.1.2 (via @domenicbrosh)
- Add support for IntelliJ IDEA 2016.2 (via @danielsuo)
- Add support for WebStorm 2016.1 (via @halhenke)
- Add support for Wakatime (via @joshmedeski)
- Add support for Kwm (via @neon64)
- Add support for Surge (via @Altynai)
- Add support for HyperTerm (via @atipugin)
- Add support for FlexGet (via @benwa)
- Add support for Ctags (via @joshmedeski)
- Add support for KeepingYouAwake (via @zharmany)
- Add support for Terminal (via @ryanjbonnell)
<<<<<<< HEAD
- Add support for Sketch (via @enkia)
- Added additional Navicat products to existing support (via @drbyte)
=======
- Add support for Visual Studio Code - Insiders (via @dannyamey)
>>>>>>> bf0fe0de

## Mackup 0.8.14

- Add support for PhpStorm 2016.1 (via @driesvints)
- Added linux support for Audacious (via @doubleloop)
- Add support for IntelliJ IDEA 2016.1 (via @jcgay)
- Removed Skype Support. See #768 (via @TCattd)
- Add support for PyCharm 5, Linux support (via @doubleloop)
- added support for pycharm 6.1 (@doubleloop)
- Added support for Drush (@penance316)
- Added support for MPS-Youtube (via @fmartingr)
- Add support for HandBrake (via @ryanjbonnell)
- Add support for HyperDock (via @leek)
- Add support for WordPress WP-CLI (via @ryanjbonnell)

## Mackup 0.8.13

- Add support for OpenEmu (via @fantattitude)
- Add .vim/plugin/settings folder (via @gmpetrov)
- Add support for Tunnelblick (via @sidick)
- Add support for Zathura (via @timidger)
- Add support for PHPStorm 10 (via @welly)
- Add support for Robomongo (via @rbartoli)
- Add support for AppCleaner (via @rbartoli)
- Add support for Doxie (via @rbartoli)
- Add support for Jumpcut (via @rbartoli)
- Add support for TotalSpaces2 (via @rbartoli)
- Add support for WebStorm 11 (via @rbartoli)
- Add support for z (via @rbartoli)
- Add support for Electrum (via @rbartoli)
- Add support for MPlayerX (via @digglife)
- Add support for Day-O (via @mateusrevoredo)
- Add support for Smooth Mouse (via @mateusrevoredo)
- Add support for MacDown (via @mateusrevoredo)
- Add support for Spotify Notifications (via @mateusrevoredo)
- Fixed Gear Player Support (via @TCattd)
- Fixed Mailplane Support (via @TCattd)
- Add support for Maid (via @zanderzhng)
- Add support for Ansible (via @mlrobinson)
- Add support for Querious (via @ryanjbonnell)
- Add support for IntelliJ IDEA 15 (via @singles)
- Removed iTerm2 support since iTerm2 overwrites the symlink (via @adamlogic)
- Add support for Rime (via @codefalling)
- Improved support for R (via @wyf88)
- Add support for Rhythmbox (via @orschiro)
- Add support for MonoDevelop (via @jamessa)
- Fixed Skype Support (via @TCattd)
- Add support for Name Mangler (via @ryanjbonnell)
- Add support for Workrave (via @doubleloop)
- Add support for gdb (via @doubleloop)
- Add support for fasd (via @doubleloop)
- Add support for doublecmd (via @doubleloop)
- Add support for BBEdit (via @ryanjbonnell)
- Add support for TextExpander (via @cjs)

## Mackup 0.8.12

- Don't fail if the file is not in the mackup home
- Verbose mode state when a link is broken
- Add support for MacDive (via @peschee)
- Added support of AppCode 3.2 (via @usami-k)
- Improved support for BetterTouchTool, excluding Sparkle data (via @kfinlay)
- Improved Ubersicht support, excluding Sparkle data (via @kfinlay)
- Add support for neovim (via @hiyer)
- Add support for Pandoc
- Add support for PhpStorm 9.5 (via @mnapoli)
- Improved support for Composer, backup ./composer/composer.json (via @mnapoli)
- Add support for Blackfire (via @mnapoli)
- Add support for liquidprompt (via @GochoMugo)
- Add support for ShowyEdge (via @zanderzhng)
- Add support for Redshift (via @orschiro)
- Add support for CopyQ (via @orschiro)

## Mackup 0.8.11

- Added support for Mailmate (via @cdransf)
- Added support for Xcode plugins (via @bartoszj)
- XDG support for app configs (via @mkwmms)

## Mackup 0.8.10

- Added support for SecureCRT (via @micate)
- Added dry-run and verbose options (via @yastero)
- Removed a git link which was overwritten by GitHub to a file

## Mackup 0.8.9

- Fixed the 'force' option (via @hiyer)

## Mackup 0.8.8

- Added support for syncing over Box (via @ninjabong)
- Added support for Photoshop CC (via @ponychicken)
- Removed problematic Lightroom support
- Improved support for ssh, excluding the credential keys (via @nkcfan)
- Added an option to not have to confirm every action (via @Timidger)
- Fixed TextMate syncing

## Mackup 0.8.7

- Add in support for yosemite for google drive (via @seanfreiburg)
- Added support for taskwarrior (via @ToostInc)
- Added support for Gear Music Player (via @TCattd)
- Added support for Dash 3 (via @Kapeli)
- Added support for Yummy FTP (via @TCattd)
- Added support for PHPStorm 9 (via @suyan)
- Added support for ShiftIt (via @hexedpackets)
- Added support for Android Studio 1.3 (via @usami-k)
- Added support for Clipy (via @usami-k)
- Added support for HyperSwitch (via @usami-k)
- Added support for Xamarin Studio 5 (via @usami-k)
- Added support for RStudio (via @kfinlay)
- Added support for iCloud as a new storage (via @jlowin)
- Allow the mackup home to be a subfolder (via @mkwmms)
- Added support for version 8 of Microsoft Remote Desktop (via @tdm00)

## Mackup 0.8.6

- Added support for PyRadio (via @joaoponceleao)
- Added support for Dropzone 3 (via @iansoper)
- Added support for Autokey (via @danielsuo)
- Added support for Docker (via @carlossg)
- Add toolchains.xml in Maven syncing (via @jcgay)
- Added support of WebStorm 10 (via @morphinewan)
- Added support of Gnome SSH Tunnel Manager (via @skyrocknroll)
- Added support for Hammerspoon (via @jkaan)
- Added support for Bitchx (via @troywilson_)
- Added support for EditorConfig (via @chadluo)
- Add com.agilebits.onepassword4.plist in 1Password (via @amatos)
- Added support for Versions (via @amatos)
- Added support for Gas Mask (via @zanderzhng)
- Removed broken support for Stickies and Z
- Add ee.clockwise.gmask.plist in Gas Mask (via @zanderzhng)
- Add configs for mpv (via @zanderzhng)
- Added support for Shimo (via @amatos)
- Added support for tvnamer (via @ronniemoore)
- Added support for Royal TSX (via @amatos)
- Added support for CotEditor (via @usami-k)
- Added support for xbindkeys (via @scottames)
- Added support for Spacemacs (via @x-ji)
- Added support for Visual Studio Code (via @luisdemanuel)
- Added support for Gradle (via @jcgay)
- Added support for Capture One (via @devnulled)
- Added support for version 3 of Mailplane (via @roderik)
- Improved Transmission support (via @TrigonaMinima)
- Added support for Nomacs (via @TrigonaMinima)
- Added support for DbVisualizer (via @ronniemoore)
- Added support for MusicBrainz Picard (via @TrigonaMinima)
- Extended KeePassX support for v2 (via @TCattd)
- Improved Mailplane 3 support (via @TCattd)

## Mackup 0.8.5

- Support for Z (via @jkaan)
- Support for GMVault (via @jkaan)
- Support for MATLAB (via @danielsuo)
- Add a --version parameter (via @Timidger)
- Use docopt for the CLI to prepare for future features
- Added support for Arm (via @bobwenx)

## Mackup 0.8.4

- Added support for PyCharm 4 (via @fcvarela)
- Added support for Popcorn Time (via @JacopKane)
- Sublime Text syncs only Packages/User directory on Linux (via @jnv)

## Mackup 0.8.3

- Remove the scripts dir from Messages syncing (@vitorgalvao)
- Added support of AppCode 3.1 (via @morphinewan)
- Added support for KeePassX (via @TCattd)
- Added support for DefaultKeyBinding in OSX (via @adamclerk and @kfinlay)
- Fix support for the Atom editor (via @damiankloip)
- Added support for HexChat (via @jubalh)
- Added support for Todo.txt CLI (via @jubalh)

## Mackup 0.8.2

- Fix: Users with a list of apps to sync were getting an error on restore or
  uninstall

## Mackup 0.8.1

- Fix: Restore and uninstall the Mackup config before any other application
  config
- PEP8 compliance

## Mackup 0.8

- Limit .gem folder backup for Ruby, including credentials file only (via
  @ashchan)
- Support for PostgreSQL (via @bashu)
- Support for consular (via @bashu)
- Support for Punto Switcher (via @bashu)
- Support for Poedit (via @bashu)
- Support for Max (via @bashu)
- Support for jrnl (via @huyhong)
- Support for XtraFinder (via @ethanl)
- Support for Rubocop (via @iainbeeston)
- Support for Terminator (via @chr1sbest)
- Support for Houdini (via @kfinlay)
- Support for IntelliJ IDEA 13 & 14 (via @dsager)
- Support for Pass (via @kykim)
- Support for Composer (via @fayland)
- Support for GHCi (via @marcosero)
- Add .gitignore (via @eyadsibai)
- Support for spectrwm (via @cnodell)
- Fixed Textual support (via @crkochan)
- Support for 1Password 4 (via @jverdeyen)
- Support for GrandTotal 3 (via @jverdeyen)
- Support for TaskPaper (via @iloveitaly)
- Support for SequelPro plist (via @iloveitaly)
- Support for Kaleidoscope (via @iloveitaly)
- Support for Stay (via @iloveitaly)
- Support for Screenhero (via @iloveitaly)
- Support for Scrivener (via @iloveitaly)
- Support for ColorSchemer Studio 2 (via @iloveitaly)
- Support for Billings Pro Server Admin (via @iloveitaly)
- Support for iStat Menus 5 (via @jverdeyen)
- Support for WebStorm 9 (via @inxilpro)
- Support for Oh My Fish (via @inxilpro)
- Support for Scroll Reverser (via @ponychicken)
- Support for JuliaLang (via @danielsuo)
- Support for OsX Stickies (via @djabbz)
- Support for Navicat Database GUI tools (via @tdm00)
- Sublime Text 3 now only syncs essential files, excluding session and cache
  folders
- Support for ProxyChains & ProxyChains NG (via @mttrb)
- Support for Maven (via @jcgay)
- Improved support for Apple ColorSync (via @devnulled)
- Support for IPython (via @nrvs)
- Support for i3 (via @akash0x53)
- Support for tint2 (via @mr-seiler)
- Support for Conky (via @mr-seiler)
- Fix: Custom app config must take precedence over stock app config (thx @Gyran
  and @jalaziz)
- Support for Ubersicht (via @kfinlay)
- Added support for npm (via @zheng1 and @jaxgeller)
- Added support for Microsoft Azure CLI (via @zheng1)
- Fix: Take into account apps specified in .mackup.cfg for the restore and
  uninstall operations
- Improvement: More explicit file paths displayed (thx @danielcompton)
- Support for Webstorm 8 (via @webpro)
- Support for dig (via @glaszig)
- Support for Copy sync engine (via @exiva)
- Improved bash support (via @pkyeck)
- Improved Python 3 support (via @dannluciano)
- Added support for VLC (via @kiliankoe)
- Added doc, ftdetect, ftplugin, indent, syntax directories to vim config
  (via @feigaochn)
- Added support of AppCode 3 (via @turygo and @dsiu)
- Feature: Display error messages in red (via @Timidger)

## Mackup 0.7.4

- Better Python packaging, deleted the half-baked binary
- Adding support for ngrok .ngrok (via @yonkeltron)
- Added support for JSHints .jshintrc
- Improved support for Slate (via @bradcerasani)
- Added support for nvpy - a Linux client for SimpleNote (via @hiyer)
- Atom now only syncs essential files, excluding compiled and cache folders
  (via @lmartins)
- Support for Artistic Style (via @feigaochn)
- Support for Tig (via @damiankloip)
- Added bundle directory to vim config (via @alanlamielle)
- Support for Prezto (via @ponceleao)
- Added support for PHPStorm 7 & 8 (via @singles)
- Added support for aria2c (via @singles)
- Added support for Magic Launch (via @ryanburnett)
- Added support for Hazel (via @ryanburnett)
- Added support for Soulver (via @ryanburnett)
- Support for newsbeuter (via @ToostInc)
- Improved support for Stata (via @kfinlay)
- Improved Messages support (via @vitorgalvao)
- Support for Seil and moved PCKeyboardHack there (via @kfinlay)
- Improved support for curl (via @nkcfan)
- Improved support for fish (via @nanoxd)
- Improved support for BibDesk (via @kfinlay)
- Support for Karabiner (via @kfinlay)
- Latex config for TextMate (via @kfinlay)
- Support for Cartographica (via @kfinlay)
- Support for Go2Shell (via @kfinlay)
- Improved support for ExpanDrive (via @kfinlay)
- Added support for Tower 2 (via @mAAdhaTTah)
- Improved support for Textual (via @oalders)

## Mackup 0.7.3

- Support for Liftoff (via @Lumde)
- Support for Sublime Text 3 in Linux (via @hiyer)
- Support for Charles (via @raylillywhite)
- Support for Keybase
- Support for MySQL (via @fayland)
- Support for Wget (via @fayland)
- Improved support for Divvy (via @oalders)
- Support for SBT (via @laughedelic)
- Imroved support for nvALT (via @aristidesfl)
- Support for Perl related configuration (via @fayland)
- Support for AusKey (via @antulik)

## Mackup 0.7.2

- Support for Atom (via @damiankloip)
- Support for RubyMine 6 (via @damiankloip)
- Support for SBCL (via @yonkeltron)
- Support for asciinema (via @yonkeltron)
- Support for AWS CLI (via @yonkeltron)
- Limit .vim folder backup for better linux support (via @Imperiopolis)
- Add a missing OmniFocus preferences file (via @sbleon)
- Support for Phoenix (via @vitorgalvao)
- Print out the moved files on uninstall

## Mackup 0.7.1

- Improved the configuration loader engine
- Added support for Processing (via @vitorgalvao)
- Improved support for launchbar and fish (via @aristidesfl)
- Support for R (via @yonkeltron)
- Error out when an absolute filepath is used in a application config

## Mackup 0.7

- Added support for Google Drive to store your files
- Added support for any directory to store your files
- Ability to customize the Mackup directory name
- Improved the test coverage

## Mackup 0.6.1

- Added support for Livestreamer (via @vitorgalvao)
- Added support for Brackets (via @vitorgalvao)
- Added a list mode to list supported apps
- Improved the help message
- Prevent Mackup to be run as a superuser
- Code cleanup

## Mackup 0.6

- Added support for custom applications
- Fixed pip support (via @lachlancooper)
- Added XChat support (via @scottydelta)
- Removing Ember support, it does not like file links
- Homebrew fixes
- Doc updates

## Mackup 0.5.9

- Added support for rTorrent (via @mgalkiewicz)
- Added support for Dolphin (via @lachlancooper)
- Improved Janus support for Vim
- Do not sync Dash Docsets anymore
- Added support for Lightroom 5 (via @Darep)
- Added support for Adobe Camera Raw (via @Darep)
- Refactored the code to prepare future modularization

## Mackup 0.5.8

- Extend Little Snitch with latest user config file (via @stechico)
- Added support to Hands Off! (via @stechico)
- Fixed GnuPG support

## Mackup 0.5.7

- Only sync the config for Bundler
- Don't sync Apple Messages attachments
- Added support for Default Folder X (via @Cottser)
- Added support for Path Finder (via @Cottser)

## Mackup 0.5.6

- Added support for LittleSnitch (via @stechio)
- Added support for OmniGraffle (via @stecico)
- Added support for SABnzbd (via @stechico)
- Added support for Skitch (via @stechico)
- Added support for FontExplorer X (via @stechico)
- Improved Transmission support (via @stechico)
- Added support for Lightroom 2, 3 and 4 (via @stechico)
- Fix Bundler’s synced dir (via @atipugin)

## Mackup 0.5.5

- Added support for Enjoyable (via @vitorgalvao)
- Added support for Deal Alert (via @vitorgalvao)
- Added support for MagicPrefs (via @vitorgalvao)
- Added support for LaunchBar (via @Cottser)
- Added support for XLD (via @vitorgalvao)
- Added support for Gmail Notifr (via @lachlancooper)
- Added support for Awareness (via @lachlancooper)
- Added support for Chicken (via @lachlancooper)
- Added support for Hexels (via @lachlancooper)
- Added support for Clementine (via @lachlancooper)
- Add support for mpd and ncmpcpp (via @zmrow)
- Improved Sublime 3 support (via @laupiFrpar)
- Added FileZilla support (via @kidh0)
- Added support for Light Table (via @vitorgalvao)

## Mackup 0.5.4

- Added support for Arara and Aspell (via @twsh)
- Removed support of OS X Services, as it does not support links
- Added support for i2cssh and iTunes Applescripts (via @jannae)
- Make slogan consistent throughout (via @Cottser)
- Added tests to cover file copying and linking (via @Cottser)
- Better Apple Messages support (via @vitorgalvao)
- Added support for Keka (via @vitorgalvao)
- Added support for Feeds (via @vitorgalvao)
- Added support for Textual (via @vitorgalvao)

## Mackup 0.5.3

- Added support for Divvy (via @saulshanabrook)
- Added support for Apple Messages (via @pzbyszynski)
- Added support for Skype (via @pzbyszynski)
- Added support for SuperDuper! (via @pzbyszynski)
- Added support for ForkLift 2 (via @pzbyszynski)
- Added support for Ember (via @pzbyszynski)
- Added support for Dash and Cyberduck (via @suprememoocow)
- Added support for Mou (via @jannae)
- Added support for PokerStars (via @vitorgalvao)

## Mackup 0.5.2

- Added support for Tower (via @MichaelRBond)
- Added support for Colloquy (via @MichaelRBond)
- Added support for Twitterrific (via @MichaelRBond)
- Mackup path in dropbox is now configurable via constant (via @MichaelRBond)
- Added support for Spectacle (via @vincecima)

## Mackup 0.5.1

- Added support for exercism (via @mwarkentin)
- Added support for Skim
- Added support for Scenario
- Added support for Ack (via @adamlogic)
- Added support for Stata and SelfControl (via @kfinlay)
- Added support for LaTeXiT (via @twsh)
- Do not link ~/Library/* files on GNU/Linux, should fix #104

## Mackup 0.5

- Added GNU/Linux support (via @flexiondotorg)
- Added the ability to explicitly list the list of applications to sync (thx
  @zuhao)
- Added support for Shuttle, the heroku-accounts plugin for Heroku, bundler,
  pry and awesome-print for Ruby (via @yabawock)
- Added support for Bash it (via @Tam-Lin)

## Mackup 0.4.4

- Conflict folder sync fix (via @ediventurin)
- Added support for PIP (via @dhellmann)
- Added support for FTP's .netrc, Chef, Pear (via @yabawock)
- Added support for Irssi (via @louisrli)
- Added support for Htop and Janus (via @walkertraylor)
- Added support for Transmit (via @dustinmm80)
- Improved Vim support (via @yabawock)

## Mackup 0.4.3

- Added support for nvALT (via @stenehall)
- Added support for Adobe Lightroom, OS X Scripts Services and Quicklook (thx
  @Tam-Lin)
- Added support for Bartender, Caffeine, CloudApp, Droplr, Fantastical, Moom,
  OmniFocus, Pastebot, PopClip, Slogger (via @ediventurin)
- Added support for ClipMenu, MenuMeters, PhpStorm 6, RubyMine 5, Spotify
  (via @hakubo)
- Added support for Concentrate (via @raylillywhite)
- Added support for BibDesk (via @twsh)

## Mackup 0.4.2

- Made a method to check if a process is running (not yet)
- Added support for XCode (via @adeca)
- Added support for CoRD, Spark, f.lux, BetterTouchTool, BetterSnapTool and
  Coda 2 (via @TimCorcoran)
- Added support for Mailplane and Gitbox (via @THEY)

## Mackup 0.4.1

- Hotfix: Checking that a process is runnin is not working everywhere

## Mackup 0.4

- Fixed support for locked files e.g. SourceTree (via @dbingham)
- Added support for Nano (via @stechico)
- Added support for SHSH Blobs (via @stechico)
- Added support for Teamocil and Tmuxinator (via @djquan)
- Added support for Viscosity and Transmission (via @ovrtn)
- Fixed support for Sublime Text (via @nZac)
- Added a config file to not sync some user defined applications (via @nZac)

## Mackup 0.3.2

- Added support for iTerm2 (via @joshbrown)
- Added support for SourceTree (via @stechico)
- Added support for OS X's ColorSync profiles (via @stechico)
- Added support of AppCode 2 (via @MarcoSero)
- Added support of IntelliJIdea 12 (via @MarcoSero)
- Added support of RubyMine 4 (via @MarcoSero)
- Fixed a typo (via @dhellmann)
- Added support for Screen (via @dhellmann)
- Added support for PyPI (via @dhellmann)
- Added support for ExpanDrive (via @dhellmann)
- Added support for Git Hooks (via @dhellmann)

## Mackup 0.3.1

- Added support for Slate (via @stechico)
- Added support for Adium (via @stechico)
- Improved support for Mercurial (via @stechico)
- Added support for Sublime Text 3 (via @laupiFrpar)
- Added support for MPV (via @Nyx0uf)
- Added support for Ventrilo (via @stechico)
- Added support for TextMate (via @hkaju)
- Added support for Tmux, SizeUp, Quicksilver, Witch, ControlPlane, GeekTool,
  Keymo, KeyRemap4MacBook, MercuryMover, PCKeyboardHack (via @orenshk)
- Made the help screen more readable (too many supported apps)

## Mackup 0.3

- Added an uninstall mode to revert a system to its pre-Mackup state
- Added support for Byobu (via @drye)
- Added support for Fish (via @saulshanabrook)
- Improved the Vim support

## Mackup 0.2

- Added support for Emacs and XEmacs
- Added support for Zsh
- Added support for LimeChat
- Added support for Subversion (via @adamme)
- Added support for Oh My Zsh (via @adamme)
- Added support for Ruby and Rails (via @atipugin)
- Added support for Pow (via @atipugin)
- Added support for Ruby Version (via @adamstac)
- Added support for Pentadactyl (via @alanning)
- Added support for Vimperator (via @alanning)
- Improved Git support (via @atipugin)
- Improved Bash support (via @adamme)
- Doc updates

## Mackup 0.1

- Initial release<|MERGE_RESOLUTION|>--- conflicted
+++ resolved
@@ -15,12 +15,9 @@
 - Add support for Ctags (via @joshmedeski)
 - Add support for KeepingYouAwake (via @zharmany)
 - Add support for Terminal (via @ryanjbonnell)
-<<<<<<< HEAD
 - Add support for Sketch (via @enkia)
 - Added additional Navicat products to existing support (via @drbyte)
-=======
 - Add support for Visual Studio Code - Insiders (via @dannyamey)
->>>>>>> bf0fe0de
 
 ## Mackup 0.8.14
 
