# Mackup Changelog

## WIP

- Add support for Robomongo (via @rbartoli)
<<<<<<< HEAD
- Add support for AppCleaner (via @rbartoli)
- Add support for Doxie (via @rbartoli)
- Add support for Jumpcut (via @rbartoli)
- Add support for TotalSpaces2 (via @rbartoli)
- Add support for WebStorm 11 (via @rbartoli)
=======
- Add support for z (via @rbartoli)
>>>>>>> 24d3e101

## Mackup 0.8.12

- Don't fail if the file is not in the mackup home
- Verbose mode state when a link is broken
- Add support for MacDive (via @peschee)
- Added support of AppCode 3.2 (via @usami-k)
- Improved support for BetterTouchTool, excluding Sparkle data (via @kfinlay)
- Improved Ubersicht support, excluding Sparkle data (via @kfinlay)
- Add support for neovim (via @hiyer)
- Add support for Pandoc
- Add support for PhpStorm 9.5 (via @mnapoli)
- Improved support for Composer, backup ./composer/composer.json (via @mnapoli)
- Add support for Blackfire (via @mnapoli)
- Add support for liquidprompt (via @GochoMugo)
- Add support for REdshift (via @orschiro)
- Add support for ShowyEdge (via @zanderzhng)

## Mackup 0.8.11

- Added support for Mailmate (via @cdransf)
- Added support for Xcode plugins (via @bartoszj)
- XDG support for app configs (via @mkwmms)

## Mackup 0.8.10

- Added support for SecureCRT (via @micate)
- Added dry-run and verbose options (via @yastero)
- Removed a git link which was overwritten by GitHub to a file

## Mackup 0.8.9

- Fixed the 'force' option (via @hiyer)

## Mackup 0.8.8

- Added support for syncing over Box (via @ninjabong)
- Added support for Photoshop CC (via @ponychicken)
- Removed problematic Lightroom support
- Improved support for ssh, excluding the credential keys (via @nkcfan)
- Added an option to not have to confirm every action (via @Timidger)
- Fixed TextMate syncing

## Mackup 0.8.7

- Add in support for yosemite for google drive (via @seanfreiburg)
- Added support for taskwarrior (via @ToostInc)
- Added support for Gear Music Player (via @TCattd)
- Added support for Dash 3 (via @Kapeli)
- Added support for Yummy FTP (via @TCattd)
- Added support for PHPStorm 9 (via @suyan)
- Added support for ShiftIt (via @hexedpackets)
- Added support for Android Studio 1.3 (via @usami-k)
- Added support for Clipy (via @usami-k)
- Added support for HyperSwitch (via @usami-k)
- Added support for Xamarin Studio 5 (via @usami-k)
- Added support for RStudio (via @kfinlay)
- Added support for iCloud as a new storage (via @jlowin)
- Allow the mackup home to be a subfolder (via @mkwmms)
- Added support for version 8 of Microsoft Remote Desktop (via @tdm00)

## Mackup 0.8.6

- Added support for PyRadio (via @joaoponceleao)
- Added support for Dropzone 3 (via @iansoper)
- Added support for Autokey (via @danielsuo)
- Added support for Docker (via @carlossg)
- Add toolchains.xml in Maven syncing (via @jcgay)
- Added support of WebStorm 10 (via @morphinewan)
- Added support of Gnome SSH Tunnel Manager (via @skyrocknroll)
- Added support for Hammerspoon (via @jkaan)
- Added support for Bitchx (via @troywilson_)
- Added support for EditorConfig (via @chadluo)
- Add com.agilebits.onepassword4.plist in 1Password (via @amatos)
- Added support for Versions (via @amatos)
- Added support for Gas Mask (via @zanderzhng)
- Removed broken support for Stickies and Z
- Add ee.clockwise.gmask.plist in Gas Mask (via @zanderzhng)
- Add configs for mpv (via @zanderzhng)
- Added support for Shimo (via @amatos)
- Added support for tvnamer (via @ronniemoore)
- Added support for Royal TSX (via @amatos)
- Added support for CotEditor (via @usami-k)
- Added support for xbindkeys (via @scottames)
- Added support for Spacemacs (via @x-ji)
- Added support for Visual Studio Code (via @luisdemanuel)
- Added support for Gradle (via @jcgay)
- Added support for Capture One (via @devnulled)
- Added support for version 3 of Mailplane (via @roderik)
- Improved Transmission support (via @TrigonaMinima)
- Added support for Nomacs (via @TrigonaMinima)
- Added support for DbVisualizer (via @ronniemoore)
- Added support for MusicBrainz Picard (via @TrigonaMinima)
- Extended KeePassX support for v2 (via @TCattd)
- Improved Mailplane 3 support (via @TCattd)

## Mackup 0.8.5

- Support for Z (via @jkaan)
- Support for GMVault (via @jkaan)
- Support for MATLAB (via @danielsuo)
- Add a --version parameter (via @Timidger)
- Use docopt for the CLI to prepare for future features
- Added support for Arm (via @bobwenx)

## Mackup 0.8.4

- Added support for PyCharm 4 (via @fcvarela)
- Added support for Popcorn Time (via @JacopKane)
- Sublime Text syncs only Packages/User directory on Linux (via @jnv)

## Mackup 0.8.3

- Remove the scripts dir from Messages syncing (@vitorgalvao)
- Added support of AppCode 3.1 (via @morphinewan)
- Added support for KeePassX (via @TCattd)
- Added support for DefaultKeyBinding in OSX (via @adamclerk and @kfinlay)
- Fix support for the Atom editor (via @damiankloip)
- Added support for HexChat (via @jubalh)
- Added support for Todo.txt CLI (via @jubalh)

## Mackup 0.8.2

- Fix: Users with a list of apps to sync were getting an error on restore or
  uninstall

## Mackup 0.8.1

- Fix: Restore and uninstall the Mackup config before any other application
  config
- PEP8 compliance

## Mackup 0.8

- Limit .gem folder backup for Ruby, including credentials file only (via
  @ashchan)
- Support for PostgreSQL (via @bashu)
- Support for consular (via @bashu)
- Support for Punto Switcher (via @bashu)
- Support for Poedit (via @bashu)
- Support for Max (via @bashu)
- Support for jrnl (via @huyhong)
- Support for XtraFinder (via @ethanl)
- Support for Rubocop (via @iainbeeston)
- Support for Terminator (via @chr1sbest)
- Support for Houdini (via @kfinlay)
- Support for IntelliJ IDEA 13 & 14 (via @dsager)
- Support for Pass (via @kykim)
- Support for Composer (via @fayland)
- Support for GHCi (via @marcosero)
- Add .gitignore (via @eyadsibai)
- Support for spectrwm (via @cnodell)
- Fixed Textual support (via @crkochan)
- Support for 1Password 4 (via @jverdeyen)
- Support for GrandTotal 3 (via @jverdeyen)
- Support for TaskPaper (via @iloveitaly)
- Support for SequelPro plist (via @iloveitaly)
- Support for Kaleidoscope (via @iloveitaly)
- Support for Stay (via @iloveitaly)
- Support for Screenhero (via @iloveitaly)
- Support for Scrivener (via @iloveitaly)
- Support for ColorSchemer Studio 2 (via @iloveitaly)
- Support for Billings Pro Server Admin (via @iloveitaly)
- Support for iStat Menus 5 (via @jverdeyen)
- Support for WebStorm 9 (via @inxilpro)
- Support for Oh My Fish (via @inxilpro)
- Support for Scroll Reverser (via @ponychicken)
- Support for JuliaLang (via @danielsuo)
- Support for OsX Stickies (via @djabbz)
- Support for Navicat Database GUI tools (via @tdm00)
- Sublime Text 3 now only syncs essential files, excluding session and cache
  folders
- Support for ProxyChains & ProxyChains NG (via @mttrb)
- Support for Maven (via @jcgay)
- Improved support for Apple ColorSync (via @devnulled)
- Support for IPython (via @nrvs)
- Support for i3 (via @akash0x53)
- Support for tint2 (via @mr-seiler)
- Support for Conky (via @mr-seiler)
- Fix: Custom app config must take precedence over stock app config (thx @Gyran
  and @jalaziz)
- Support for Ubersicht (via @kfinlay)
- Added support for npm (via @zheng1 and @jaxgeller)
- Added support for Microsoft Azure CLI (via @zheng1)
- Fix: Take into account apps specified in .mackup.cfg for the restore and
  uninstall operations
- Improvement: More explicit file paths displayed (thx @danielcompton)
- Support for Webstorm 8 (via @webpro)
- Support for dig (via @glaszig)
- Support for Copy sync engine (via @exiva)
- Improved bash support (via @pkyeck)
- Improved Python 3 support (via @dannluciano)
- Added support for VLC (via @kiliankoe)
- Added doc, ftdetect, ftplugin, indent, syntax directories to vim config
  (via @feigaochn)
- Added support of AppCode 3 (via @turygo and @dsiu)
- Feature: Display error messages in red (via @Timidger)

## Mackup 0.7.4

- Better Python packaging, deleted the half-baked binary
- Adding support for ngrok .ngrok (via @yonkeltron)
- Added support for JSHints .jshintrc
- Improved support for Slate (via @bradcerasani)
- Added support for nvpy - a Linux client for SimpleNote (via @hiyer)
- Atom now only syncs essential files, excluding compiled and cache folders
  (via @lmartins)
- Support for Artistic Style (via @feigaochn)
- Support for Tig (via @damiankloip)
- Added bundle directory to vim config (via @alanlamielle)
- Support for Prezto (via @ponceleao)
- Added support for PHPStorm 7 & 8 (via @singles)
- Added support for aria2c (via @singles)
- Added support for Magic Launch (via @ryanburnett)
- Added support for Hazel (via @ryanburnett)
- Added support for Soulver (via @ryanburnett)
- Support for newsbeuter (via @ToostInc)
- Improved support for Stata (via @kfinlay)
- Improved Messages support (via @vitorgalvao)
- Support for Seil and moved PCKeyboardHack there (via @kfinlay)
- Improved support for curl (via @nkcfan)
- Improved support for fish (via @nanoxd)
- Improved support for BibDesk (via @kfinlay)
- Support for Karabiner (via @kfinlay)
- Latex config for TextMate (via @kfinlay)
- Support for Cartographica (via @kfinlay)
- Support for Go2Shell (via @kfinlay)
- Improved support for ExpanDrive (via @kfinlay)
- Added support for Tower 2 (via @mAAdhaTTah)
- Improved support for Textual (via @oalders)

## Mackup 0.7.3

- Support for Liftoff (via @Lumde)
- Support for Sublime Text 3 in Linux (via @hiyer)
- Support for Charles (via @raylillywhite)
- Support for Keybase
- Support for MySQL (via @fayland)
- Support for Wget (via @fayland)
- Improved support for Divvy (via @oalders)
- Support for SBT (via @laughedelic)
- Imroved support for nvALT (via @aristidesfl)
- Support for Perl related configuration (via @fayland)
- Support for AusKey (via @antulik)

## Mackup 0.7.2

- Support for Atom (via @damiankloip)
- Support for RubyMine 6 (via @damiankloip)
- Support for SBCL (via @yonkeltron)
- Support for asciinema (via @yonkeltron)
- Support for AWS CLI (via @yonkeltron)
- Limit .vim folder backup for better linux support (via @Imperiopolis)
- Add a missing OmniFocus preferences file (via @sbleon)
- Support for Phoenix (via @vitorgalvao)
- Print out the moved files on uninstall

## Mackup 0.7.1

- Improved the configuration loader engine
- Added support for Processing (via @vitorgalvao)
- Improved support for launchbar and fish (via @aristidesfl)
- Support for R (via @yonkeltron)
- Error out when an absolute filepath is used in a application config

## Mackup 0.7

- Added support for Google Drive to store your files
- Added support for any directory to store your files
- Ability to customize the Mackup directory name
- Improved the test coverage

## Mackup 0.6.1

- Added support for Livestreamer (via @vitorgalvao)
- Added support for Brackets (via @vitorgalvao)
- Added a list mode to list supported apps
- Improved the help message
- Prevent Mackup to be run as a superuser
- Code cleanup

## Mackup 0.6

- Added support for custom applications
- Fixed pip support (via @lachlancooper)
- Added XChat support (via @scottydelta)
- Removing Ember support, it does not like file links
- Homebrew fixes
- Doc updates

## Mackup 0.5.9

- Added support for rTorrent (via @mgalkiewicz)
- Added support for Dolphin (via @lachlancooper)
- Improved Janus support for Vim
- Do not sync Dash Docsets anymore
- Added support for Lightroom 5 (via @Darep)
- Added support for Adobe Camera Raw (via @Darep)
- Refactored the code to prepare future modularization

## Mackup 0.5.8

- Extend Little Snitch with latest user config file (via @stechico)
- Added support to Hands Off! (via @stechico)
- Fixed GnuPG support

## Mackup 0.5.7

- Only sync the config for Bundler
- Don't sync Apple Messages attachments
- Added support for Default Folder X (via @Cottser)
- Added support for Path Finder (via @Cottser)

## Mackup 0.5.6

- Added support for LittleSnitch (via @stechio)
- Added support for OmniGraffle (via @stecico)
- Added support for SABnzbd (via @stechico)
- Added support for Skitch (via @stechico)
- Added support for FontExplorer X (via @stechico)
- Improved Transmission support (via @stechico)
- Added support for Lightroom 2, 3 and 4 (via @stechico)
- Fix Bundler’s synced dir (via @atipugin)

## Mackup 0.5.5

- Added support for Enjoyable (via @vitorgalvao)
- Added support for Deal Alert (via @vitorgalvao)
- Added support for MagicPrefs (via @vitorgalvao)
- Added support for LaunchBar (via @Cottser)
- Added support for XLD (via @vitorgalvao)
- Added support for Gmail Notifr (via @lachlancooper)
- Added support for Awareness (via @lachlancooper)
- Added support for Chicken (via @lachlancooper)
- Added support for Hexels (via @lachlancooper)
- Added support for Clementine (via @lachlancooper)
- Add support for mpd and ncmpcpp (via @zmrow)
- Improved Sublime 3 support (via @laupiFrpar)
- Added FileZilla support (via @kidh0)
- Added support for Light Table (via @vitorgalvao)

## Mackup 0.5.4

- Added support for Arara and Aspell (via @twsh)
- Removed support of OS X Services, as it does not support links
- Added support for i2cssh and iTunes Applescripts (via @jannae)
- Make slogan consistent throughout (via @Cottser)
- Added tests to cover file copying and linking (via @Cottser)
- Better Apple Messages support (via @vitorgalvao)
- Added support for Keka (via @vitorgalvao)
- Added support for Feeds (via @vitorgalvao)
- Added support for Textual (via @vitorgalvao)

## Mackup 0.5.3

- Added support for Divvy (via @saulshanabrook)
- Added support for Apple Messages (via @pzbyszynski)
- Added support for Skype (via @pzbyszynski)
- Added support for SuperDuper! (via @pzbyszynski)
- Added support for ForkLift 2 (via @pzbyszynski)
- Added support for Ember (via @pzbyszynski)
- Added support for Dash and Cyberduck (via @suprememoocow)
- Added support for Mou (via @jannae)
- Added support for PokerStars (via @vitorgalvao)

## Mackup 0.5.2

- Added support for Tower (via @MichaelRBond)
- Added support for Colloquy (via @MichaelRBond)
- Added support for Twitterrific (via @MichaelRBond)
- Mackup path in dropbox is now configurable via constant (via @MichaelRBond)
- Added support for Spectacle (via @vincecima)

## Mackup 0.5.1

- Added support for exercism (via @mwarkentin)
- Added support for Skim
- Added support for Scenario
- Added support for Ack (via @adamlogic)
- Added support for Stata and SelfControl (via @kfinlay)
- Added support for LaTeXiT (via @twsh)
- Do not link ~/Library/* files on GNU/Linux, should fix #104

## Mackup 0.5

- Added GNU/Linux support (via @flexiondotorg)
- Added the ability to explicitly list the list of applications to sync (thx
  @zuhao)
- Added support for Shuttle, the heroku-accounts plugin for Heroku, bundler,
  pry and awesome-print for Ruby (via @yabawock)
- Added support for Bash it (via @Tam-Lin)

## Mackup 0.4.4

- Conflict folder sync fix (via @ediventurin)
- Added support for PIP (via @dhellmann)
- Added support for FTP's .netrc, Chef, Pear (via @yabawock)
- Added support for Irssi (via @louisrli)
- Added support for Htop and Janus (via @walkertraylor)
- Added support for Transmit (via @dustinmm80)
- Improved Vim support (via @yabawock)

## Mackup 0.4.3

- Added support for nvALT (via @stenehall)
- Added support for Adobe Lightroom, OS X Scripts Services and Quicklook (thx
  @Tam-Lin)
- Added support for Bartender, Caffeine, CloudApp, Droplr, Fantastical, Moom,
  OmniFocus, Pastebot, PopClip, Slogger (via @ediventurin)
- Added support for ClipMenu, MenuMeters, PhpStorm 6, RubyMine 5, Spotify
  (via @hakubo)
- Added support for Concentrate (via @raylillywhite)
- Added support for BibDesk (via @twsh)

## Mackup 0.4.2

- Made a method to check if a process is running (not yet)
- Added support for XCode (via @adeca)
- Added support for CoRD, Spark, f.lux, BetterTouchTool, BetterSnapTool and
  Coda 2 (via @TimCorcoran)
- Added support for Mailplane and Gitbox (via @THEY)

## Mackup 0.4.1

- Hotfix: Checking that a process is runnin is not working everywhere

## Mackup 0.4

- Fixed support for locked files e.g. SourceTree (via @dbingham)
- Added support for Nano (via @stechico)
- Added support for SHSH Blobs (via @stechico)
- Added support for Teamocil and Tmuxinator (via @djquan)
- Added support for Viscosity and Transmission (via @ovrtn)
- Fixed support for Sublime Text (via @nZac)
- Added a config file to not sync some user defined applications (via @nZac)

## Mackup 0.3.2

- Added support for iTerm2 (via @joshbrown)
- Added support for SourceTree (via @stechico)
- Added support for OS X's ColorSync profiles (via @stechico)
- Added support of AppCode 2 (via @MarcoSero)
- Added support of IntelliJIdea 12 (via @MarcoSero)
- Added support of RubyMine 4 (via @MarcoSero)
- Fixed a typo (via @dhellmann)
- Added support for Screen (via @dhellmann)
- Added support for PyPI (via @dhellmann)
- Added support for ExpanDrive (via @dhellmann)
- Added support for Git Hooks (via @dhellmann)

## Mackup 0.3.1

- Added support for Slate (via @stechico)
- Added support for Adium (via @stechico)
- Improved support for Mercurial (via @stechico)
- Added support for Sublime Text 3 (via @laupiFrpar)
- Added support for MPV (via @Nyx0uf)
- Added support for Ventrilo (via @stechico)
- Added support for TextMate (via @hkaju)
- Added support for Tmux, SizeUp, Quicksilver, Witch, ControlPlane, GeekTool,
  Keymo, KeyRemap4MacBook, MercuryMover, PCKeyboardHack (via @orenshk)
- Made the help screen more readable (too many supported apps)

## Mackup 0.3

- Added an uninstall mode to revert a system to its pre-Mackup state
- Added support for Byobu (via @drye)
- Added support for Fish (via @saulshanabrook)
- Improved the Vim support

## Mackup 0.2

- Added support for Emacs and XEmacs
- Added support for Zsh
- Added support for LimeChat
- Added support for Subversion (via @adamme)
- Added support for Oh My Zsh (via @adamme)
- Added support for Ruby and Rails (via @atipugin)
- Added support for Pow (via @atipugin)
- Added support for Ruby Version (via @adamstac)
- Added support for Pentadactyl (via @alanning)
- Added support for Vimperator (via @alanning)
- Improved Git support (via @atipugin)
- Improved Bash support (via @adamme)
- Doc updates

## Mackup 0.1

- Initial release<|MERGE_RESOLUTION|>--- conflicted
+++ resolved
@@ -3,15 +3,12 @@
 ## WIP
 
 - Add support for Robomongo (via @rbartoli)
-<<<<<<< HEAD
 - Add support for AppCleaner (via @rbartoli)
 - Add support for Doxie (via @rbartoli)
 - Add support for Jumpcut (via @rbartoli)
 - Add support for TotalSpaces2 (via @rbartoli)
 - Add support for WebStorm 11 (via @rbartoli)
-=======
 - Add support for z (via @rbartoli)
->>>>>>> 24d3e101
 
 ## Mackup 0.8.12
 
