--- conflicted
+++ resolved
@@ -38,12 +38,9 @@
 - Support for Navicat Database GUI tools (via @tdm00)
 - Sublime Text 3 now only syncs essential files, excluding session and cache folders
 - Support for ProxyChains & ProxyChains NG (via @mttrb)
-<<<<<<< HEAD
 - Support for Maven (via @jcgay)
 - Improved support for Apple ColorSync (via @devnulled)
-=======
 - Support for IPython (via @nrvs)
->>>>>>> 2c5c4326
 
 ## Mackup 0.7.4
 
