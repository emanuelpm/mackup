--- conflicted
+++ resolved
@@ -1,10 +1,6 @@
 # Mackup Changelog
 
 ## WIP
-<<<<<<< HEAD
-
-- Support for Sublime Text 3 in Linux
-=======
 - Atom now only syncs essential files, excluding compiled and cache folders (via @lmartins)
 - Support for Artistic Style (via @feigaochn)
 - Support for Tig (via @damiankloip)
@@ -25,7 +21,6 @@
 
 - Support for Liftoff (via @Lumde)
 - Support for Sublime Text 3 in Linux (via @hiyer)
->>>>>>> ceead226
 - Support for Charles (via @raylillywhite)
 - Support for Keybase
 - Support for MySQL (via @fayland)
