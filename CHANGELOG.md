# Mackup Changelog

## WIP

<<<<<<< HEAD
- Limit .gem folder backup for Ruby, including credentials file only (via
  @ashchan)
- Support for PostgreSQL (via @bashu)
- Support for consular (via @bashu)
- Support for Punto Switcher (via @bashu)
- Support for Poedit (via @bashu)
- Support for Max (via @bashu)
- Support for jrnl (via @huyhong)
- Support for XtraFinder (via @ethanl)
- Support for Rubocop (via @iainbeeston)
- Support for Terminator (via @chr1sbest)
- Support for Houdini (via @kfinlay)
- Support for IntelliJ IDEA 13 & 14 (via @dsager)
- Support for Pass (via @kykim)
- Support for Composer (via @fayland)
- Support for GHCi (via @marcosero)
- Add .gitignore (via @eyadsibai)
- Support for spectrwm (via @cnodell)
- Fixed Textual support (via @crkochan)
- Support for 1Password 4 (via @jverdeyen)
- Support for GrandTotal 3 (via @jverdeyen)
- Support for TaskPaper (via @iloveitaly)
- Support for SequelPro plist (via @iloveitaly)
- Support for Kaleidoscope (via @iloveitaly)
- Support for Stay (via @iloveitaly)
- Support for Screenhero (via @iloveitaly)
- Support for Scrivener (via @iloveitaly)
- Support for ColorSchemer Studio 2 (via @iloveitaly)
- Support for Billings Pro Server Admin (via @iloveitaly)
- Support for iStat Menus 5 (via @jverdeyen)
- Support for WebStorm 9 (via @inxilpro)
- Support for Oh My Fish (via @inxilpro)
- Support for Scroll Reverser (via @ponychicken)
- Support for JuliaLang (via @danielsuo)
- Support for OsX Stickies (via @djabbz)
- Support for Navicat Database GUI tools (via @tdm00)
- Sublime Text 3 now only syncs essential files, excluding session and cache
  folders
- Support for ProxyChains & ProxyChains NG (via @mttrb)
- Support for Maven (via @jcgay)
- Improved support for Apple ColorSync (via @devnulled)
- Support for IPython (via @nrvs)
- Support for i3 (via @akash0x53)
- Support for tint2 (via @mr-seiler)
- Support for Conky (via @mr-seiler)
- Fix: Custom app config must take precedence over stock app config (thx @Gyran
  and @jalaziz)
- Support for Ubersicht (via @kfinlay)
- Added support for npm (via @zheng1 and @jaxgeller)
- Added support for Microsoft Azure CLI (via @zheng1)
- Fix: Take into account apps specified in .mackup.cfg for the restore and
  uninstall operations
- Improvement: More explicit file paths displayed (thx @danielcompton)
- Support for Webstorm 8 (via @webpro)
- Support for dig (via @glaszig)
- Support for Copy sync engine (via @exiva)
- Improved bash support (via @pkyeck)
- Improved Python 3 support (via @dannluciano)
- Added support for VLC (via @kiliankoe)
- Added doc, ftdetect, ftplugin, indent, syntax directories to vim config
  (via @feigaochn)

## Mackup 0.7.4

- Better Python packaging, deleted the half-baked binary
- Adding support for ngrok .ngrok (via @yonkeltron)
- Added support for JSHints .jshintrc
- Improved support for Slate (via @bradcerasani)
- Added support for nvpy - a Linux client for SimpleNote (via @hiyer)
- Atom now only syncs essential files, excluding compiled and cache folders
  (via @lmartins)
- Support for Artistic Style (via @feigaochn)
- Support for Tig (via @damiankloip)
- Added bundle directory to vim config (via @alanlamielle)
- Support for Prezto (via @ponceleao)
- Added support of AppCode 3 (via @turygo)
- Added support for PHPStorm 7 & 8 (via @singles)
- Added support for aria2c (via @singles)
- Added support for Magic Launch (via @ryanburnett)
- Added support for Hazel (via @ryanburnett)
- Added support for Soulver (via @ryanburnett)
- Support for newsbeuter (via @ToostInc)
- Improved support for Stata (via @kfinlay)
- Improved Messages support (via @vitorgalvao)
- Support for Seil and moved PCKeyboardHack there (via @kfinlay)
- Improved support for curl (via @nkcfan)
- Improved support for fish (via @nanoxd)
- Improved support for BibDesk (via @kfinlay)
- Support for Karabiner (via @kfinlay)
- Latex config for TextMate (via @kfinlay)
- Support for Cartographica (via @kfinlay)
- Support for Go2Shell (via @kfinlay)
- Improved support for ExpanDrive (via @kfinlay)
- Added support for Tower 2 (via @mAAdhaTTah)
- Improved support for Textual (via @oalders)

## Mackup 0.7.3

- Support for Liftoff (via @Lumde)
- Support for Sublime Text 3 in Linux (via @hiyer)
- Support for Charles (via @raylillywhite)
- Support for Keybase
- Support for MySQL (via @fayland)
- Support for Wget (via @fayland)
- Improved support for Divvy (via @oalders)
- Support for SBT (via @laughedelic)
- Imroved support for nvALT (via @aristidesfl)
- Support for Perl related configuration (via @fayland)
- Support for AusKey (via @antulik)

## Mackup 0.7.2

- Support for Atom (via @damiankloip)
- Support for RubyMine 6 (via @damiankloip)
- Support for SBCL (via @yonkeltron)
- Support for asciinema (via @yonkeltron)
- Support for AWS CLI (via @yonkeltron)
- Limit .vim folder backup for better linux support (via @Imperiopolis)
- Add a missing OmniFocus preferences file (via @sbleon)
- Support for Phoenix (via @vitorgalvao)
- Print out the moved files on uninstall

## Mackup 0.7.1

- Improved the configuration loader engine
- Added support for Processing (via @vitorgalvao)
- Improved support for launchbar and fish (via @aristidesfl)
- Support for R (via @yonkeltron)
- Error out when an absolute filepath is used in a application config

## Mackup 0.7

- Added support for Google Drive to store your files
- Added support for any directory to store your files
- Ability to customize the Mackup directory name
- Improved the test coverage

## Mackup 0.6.1

- Added support for Livestreamer (via @vitorgalvao)
- Added support for Brackets (via @vitorgalvao)
- Added a list mode to list supported apps
- Improved the help message
- Prevent Mackup to be run as a superuser
- Code cleanup
=======
- Added support for Livestreamer (thx @vitorgalvao)
- Added support of AppCode 3 (thx @dsiu)
>>>>>>> 0dc780ac

## Mackup 0.6

- Added support for custom applications
- Fixed pip support (via @lachlancooper)
- Added XChat support (via @scottydelta)
- Removing Ember support, it does not like file links
- Homebrew fixes
- Doc updates

## Mackup 0.5.9

- Added support for rTorrent (via @mgalkiewicz)
- Added support for Dolphin (via @lachlancooper)
- Improved Janus support for Vim
- Do not sync Dash Docsets anymore
- Added support for Lightroom 5 (via @Darep)
- Added support for Adobe Camera Raw (via @Darep)
- Refactored the code to prepare future modularization

## Mackup 0.5.8

- Extend Little Snitch with latest user config file (via @stechico)
- Added support to Hands Off! (via @stechico)
- Fixed GnuPG support

## Mackup 0.5.7

- Only sync the config for Bundler
- Don't sync Apple Messages attachments
- Added support for Default Folder X (via @Cottser)
- Added support for Path Finder (via @Cottser)

## Mackup 0.5.6

- Added support for LittleSnitch (via @stechio)
- Added support for OmniGraffle (via @stecico)
- Added support for SABnzbd (via @stechico)
- Added support for Skitch (via @stechico)
- Added support for FontExplorer X (via @stechico)
- Improved Transmission support (via @stechico)
- Added support for Lightroom 2, 3 and 4 (via @stechico)
- Fix Bundler’s synced dir (via @atipugin)

## Mackup 0.5.5

- Added support for Enjoyable (via @vitorgalvao)
- Added support for Deal Alert (via @vitorgalvao)
- Added support for MagicPrefs (via @vitorgalvao)
- Added support for LaunchBar (via @Cottser)
- Added support for XLD (via @vitorgalvao)
- Added support for Gmail Notifr (via @lachlancooper)
- Added support for Awareness (via @lachlancooper)
- Added support for Chicken (via @lachlancooper)
- Added support for Hexels (via @lachlancooper)
- Added support for Clementine (via @lachlancooper)
- Add support for mpd and ncmpcpp (via @zmrow)
- Improved Sublime 3 support (via @laupiFrpar)
- Added FileZilla support (via @kidh0)
- Added support for Light Table (via @vitorgalvao)

## Mackup 0.5.4

- Added support for Arara and Aspell (via @twsh)
- Removed support of OS X Services, as it does not support links
- Added support for i2cssh and iTunes Applescripts (via @jannae)
- Make slogan consistent throughout (via @Cottser)
- Added tests to cover file copying and linking (via @Cottser)
- Better Apple Messages support (via @vitorgalvao)
- Added support for Keka (via @vitorgalvao)
- Added support for Feeds (via @vitorgalvao)
- Added support for Textual (via @vitorgalvao)

## Mackup 0.5.3

- Added support for Divvy (via @saulshanabrook)
- Added support for Apple Messages (via @pzbyszynski)
- Added support for Skype (via @pzbyszynski)
- Added support for SuperDuper! (via @pzbyszynski)
- Added support for ForkLift 2 (via @pzbyszynski)
- Added support for Ember (via @pzbyszynski)
- Added support for Dash and Cyberduck (via @suprememoocow)
- Added support for Mou (via @jannae)
- Added support for PokerStars (via @vitorgalvao)

## Mackup 0.5.2

- Added support for Tower (via @MichaelRBond)
- Added support for Colloquy (via @MichaelRBond)
- Added support for Twitterrific (via @MichaelRBond)
- Mackup path in dropbox is now configurable via constant (via @MichaelRBond)
- Added support for Spectacle (via @vincecima)

## Mackup 0.5.1

- Added support for exercism (via @mwarkentin)
- Added support for Skim
- Added support for Scenario
- Added support for Ack (via @adamlogic)
- Added support for Stata and SelfControl (via @kfinlay)
- Added support for LaTeXiT (via @twsh)
- Do not link ~/Library/* files on GNU/Linux, should fix #104

## Mackup 0.5

- Added GNU/Linux support (via @flexiondotorg)
- Added the ability to explicitly list the list of applications to sync (thx
  @zuhao)
- Added support for Shuttle, the heroku-accounts plugin for Heroku, bundler,
  pry and awesome-print for Ruby (via @yabawock)
- Added support for Bash it (via @Tam-Lin)

## Mackup 0.4.4

- Conflict folder sync fix (via @ediventurin)
- Added support for PIP (via @dhellmann)
- Added support for FTP's .netrc, Chef, Pear (via @yabawock)
- Added support for Irssi (via @louisrli)
- Added support for Htop and Janus (via @walkertraylor)
- Added support for Transmit (via @dustinmm80)
- Improved Vim support (via @yabawock)

## Mackup 0.4.3

- Added support for nvALT (via @stenehall)
- Added support for Adobe Lightroom, OS X Scripts Services and Quicklook (thx
  @Tam-Lin)
- Added support for Bartender, Caffeine, CloudApp, Droplr, Fantastical, Moom,
  OmniFocus, Pastebot, PopClip, Slogger (via @ediventurin)
- Added support for ClipMenu, MenuMeters, PhpStorm 6, RubyMine 5, Spotify
  (via @hakubo)
- Added support for Concentrate (via @raylillywhite)
- Added support for BibDesk (via @twsh)

## Mackup 0.4.2

- Made a method to check if a process is running (not yet)
- Added support for XCode (via @adeca)
- Added support for CoRD, Spark, f.lux, BetterTouchTool, BetterSnapTool and
  Coda 2 (via @TimCorcoran)
- Added support for Mailplane and Gitbox (via @THEY)

## Mackup 0.4.1

- Hotfix: Checking that a process is runnin is not working everywhere

## Mackup 0.4

- Fixed support for locked files e.g. SourceTree (via @dbingham)
- Added support for Nano (via @stechico)
- Added support for SHSH Blobs (via @stechico)
- Added support for Teamocil and Tmuxinator (via @djquan)
- Added support for Viscosity and Transmission (via @ovrtn)
- Fixed support for Sublime Text (via @nZac)
- Added a config file to not sync some user defined applications (via @nZac)

## Mackup 0.3.2

- Added support for iTerm2 (via @joshbrown)
- Added support for SourceTree (via @stechico)
- Added support for OS X's ColorSync profiles (via @stechico)
- Added support of AppCode 2 (via @MarcoSero)
- Added support of IntelliJIdea 12 (via @MarcoSero)
- Added support of RubyMine 4 (via @MarcoSero)
- Fixed a typo (via @dhellmann)
- Added support for Screen (via @dhellmann)
- Added support for PyPI (via @dhellmann)
- Added support for ExpanDrive (via @dhellmann)
- Added support for Git Hooks (via @dhellmann)

## Mackup 0.3.1

- Added support for Slate (via @stechico)
- Added support for Adium (via @stechico)
- Improved support for Mercurial (via @stechico)
- Added support for Sublime Text 3 (via @laupiFrpar)
- Added support for MPV (via @Nyx0uf)
- Added support for Ventrilo (via @stechico)
- Added support for TextMate (via @hkaju)
- Added support for Tmux, SizeUp, Quicksilver, Witch, ControlPlane, GeekTool,
  Keymo, KeyRemap4MacBook, MercuryMover, PCKeyboardHack (via @orenshk)
- Made the help screen more readable (too many supported apps)

## Mackup 0.3

- Added an uninstall mode to revert a system to its pre-Mackup state
- Added support for Byobu (via @drye)
- Added support for Fish (via @saulshanabrook)
- Improved the Vim support

## Mackup 0.2

- Added support for Emacs and XEmacs
- Added support for Zsh
- Added support for LimeChat
- Added support for Subversion (via @adamme)
- Added support for Oh My Zsh (via @adamme)
- Added support for Ruby and Rails (via @atipugin)
- Added support for Pow (via @atipugin)
- Added support for Ruby Version (via @adamstac)
- Added support for Pentadactyl (via @alanning)
- Added support for Vimperator (via @alanning)
- Improved Git support (via @atipugin)
- Improved Bash support (via @adamme)
- Doc updates

## Mackup 0.1

- Initial release<|MERGE_RESOLUTION|>--- conflicted
+++ resolved
@@ -2,7 +2,6 @@
 
 ## WIP
 
-<<<<<<< HEAD
 - Limit .gem folder backup for Ruby, including credentials file only (via
   @ashchan)
 - Support for PostgreSQL (via @bashu)
@@ -64,6 +63,7 @@
 - Added support for VLC (via @kiliankoe)
 - Added doc, ftdetect, ftplugin, indent, syntax directories to vim config
   (via @feigaochn)
+- Added support of AppCode 3 (via @turygo and @dsiu)
 
 ## Mackup 0.7.4
 
@@ -78,7 +78,6 @@
 - Support for Tig (via @damiankloip)
 - Added bundle directory to vim config (via @alanlamielle)
 - Support for Prezto (via @ponceleao)
-- Added support of AppCode 3 (via @turygo)
 - Added support for PHPStorm 7 & 8 (via @singles)
 - Added support for aria2c (via @singles)
 - Added support for Magic Launch (via @ryanburnett)
@@ -148,10 +147,6 @@
 - Improved the help message
 - Prevent Mackup to be run as a superuser
 - Code cleanup
-=======
-- Added support for Livestreamer (thx @vitorgalvao)
-- Added support of AppCode 3 (thx @dsiu)
->>>>>>> 0dc780ac
 
 ## Mackup 0.6
 
