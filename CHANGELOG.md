--- conflicted
+++ resolved
@@ -1,7 +1,6 @@
 # Mackup Changelog
 
 ## WIP
-<<<<<<< HEAD
 
 - Added support for Enjoyable (thx @vitorgalvao)
 - Added support for Deal Alert (thx @vitorgalvao)
@@ -13,10 +12,8 @@
 - Added support for Chicken (thx @lachlancooper)
 - Added support for Hexels (thx @lachlancooper)
 - Added support for Clementine (thx @lachlancooper)
+- Add support for mpd and ncmpcpp (thx @zmrow)
 
-=======
-- Add support for mpd and ncmpcpp (they kinda go hand in hand)
->>>>>>> a0a38a1e
 ## Mackup 0.5.4
 
 - Added support for Arara and Aspell (thx @twsh)
