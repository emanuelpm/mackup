--- conflicted
+++ resolved
@@ -50,11 +50,7 @@
         assert not os.path.exists(subfolder_path)
         assert not os.path.exists(subfilepath)
 
-<<<<<<< HEAD
     def test_copy_file(self):
-=======
-    def test_link_file(self):
->>>>>>> 5af56ebe
         # Create a tmp file
         tf = tempfile.NamedTemporaryFile(delete=False)
         srcfile = tf.name
@@ -71,7 +67,6 @@
         assert os.path.isdir(dstpath)
         assert not os.path.exists(dstfile)
 
-<<<<<<< HEAD
         # Check if mackup can copy it
         mackup.copy(srcfile, dstfile)
         assert os.path.isfile(srcfile)
@@ -80,9 +75,30 @@
 
         # Let's clean up
         mackup.delete(dstpath)
-=======
+
+    def test_link_file(self):
+        # Create a tmp file
+        tf = tempfile.NamedTemporaryFile(delete=False)
+        srcfile = tf.name
+        tf.close()
+
+        # Create a tmp folder
+        dstpath = tempfile.mkdtemp()
+        # Set the destination filename
+        dstfile = os.path.join(dstpath, "subfolder", os.path.basename(srcfile))
+
+        # Make sure the source file and destination folder exist and the
+        # destination file doesn't yet exist
+        assert os.path.isfile(srcfile)
+        assert os.path.isdir(dstpath)
+        assert not os.path.exists(dstfile)
+
         # Check if mackup can link it and the link points to the correct place
         mackup.link(srcfile, dstfile)
+        assert os.path.isfile(srcfile)
+        assert os.path.isdir(dstpath)
         assert os.path.exists(dstfile)
         assert os.readlink(dstfile) == srcfile
->>>>>>> 5af56ebe
+
+        # Let's clean up
+        mackup.delete(dstpath)